--- conflicted
+++ resolved
@@ -68,9 +68,6 @@
                 "   element (int): Element.\n\n"
             )
             // merge for a single element
-<<<<<<< HEAD
-            .def("merge", &UfdType::merge)
-=======
             .def("merge", &UfdType::merge,
                 py::arg("element1"),
                 py::arg("element2"),
@@ -79,8 +76,7 @@
                 "Args:\n"
                 "   element1 (int): Element in the first set.\n"
                 "   element2 (int): Element in the first set.\n\n"
-                ) 
->>>>>>> f3e0425c
+                )
             // merge vectorized
             .def("merge", [](UfdType & self, marray::PyView<T,2> mergeIndices) {
                 NIFTY_CHECK_OP(mergeIndices.shape(1),==,2,"We need pairs of indices for merging!")
