--- conflicted
+++ resolved
@@ -27,10 +27,6 @@
     void exportLiftedMulticutAndresGreedyAdditive(py::module &);
     void exportFusionMoveBased(py::module &);
     void exportLiftedGraphFeatures(py::module &);
-<<<<<<< HEAD
-    // void exportPixelWiseLmcStuff(py::module &);
-=======
->>>>>>> 789be565
     void exportChainedSolvers(py::module &);
 
 }
@@ -62,10 +58,6 @@
     exportLiftedMulticutAndresGreedyAdditive(liftedMulticutModule);
     exportFusionMoveBased(liftedMulticutModule);
     exportLiftedGraphFeatures(liftedMulticutModule);
-<<<<<<< HEAD
-    // exportPixelWiseLmcStuff(liftedMulticutModule);
-=======
->>>>>>> 789be565
     exportChainedSolvers(liftedMulticutModule);
     #ifdef WITH_LP_MP
     exportLiftedMulticutMp(liftedMulticutModule);
