--- conflicted
+++ resolved
@@ -13,10 +13,6 @@
         fusion_move_based.cxx
         lifted_graph_features.cxx
         chained_solvers.cxx
-<<<<<<< HEAD
-        # pixel_wise_lifted_multicut.cxx
-=======
->>>>>>> 789be565
 )
 
 if(WITH_LP_MP)
