--- conflicted
+++ resolved
@@ -16,19 +16,19 @@
     void exportMulticutIlp(py::module &);
     void exportMulticutGreedyAdditive(py::module &);
     void exportFusionMoveBased(py::module &);
-    void exportMulticutMp(py::module &);
     void exportPerturbAndMap(py::module &);
     void exportMulticutDecomposer(py::module &);
+    void exportMulticutAndres(py::module &);
+    void exportChainedSolvers(py::module &);
+    
     #if WITH_QPBO
     void exportCgc(py::module &);
-<<<<<<< HEAD
+    #endif
+    void exportBlockMulticut(py::module &);
     
-    void exportMulticutAndres(py::module &);
-=======
+    #if WITH_LP_MP
+    void exportMulticutMp(py::module &);
     #endif
->>>>>>> 86ba0558
-    void exportChainedSolvers(py::module &);
-    void exportBlockMulticut(py::module &);
 }
 }
 
@@ -48,13 +48,7 @@
     exportFusionMoveBased(multicutModule);
     exportPerturbAndMap(multicutModule);
     exportMulticutDecomposer(multicutModule);
-<<<<<<< HEAD
     exportMulticutAndres(multicutModule);
-=======
-    #if WITH_QPBO
-    exportCgc(multicutModule);
-    #endif
->>>>>>> 86ba0558
     exportChainedSolvers(multicutModule);
     exportBlockMulticut(multicutModule);
     
