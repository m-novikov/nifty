--- conflicted
+++ resolved
@@ -35,12 +35,9 @@
 
     #ifdef WITH_QPBO
     exportMincutQpbo(mincutModule);
-<<<<<<< HEAD
     #endif
-=======
     mincut::exportMincutCcFusionMoveBased(mincutModule);
     mincut::exportMincutGreedyAdditive(mincutModule);
->>>>>>> 935fba7f
 
     return mincutModule.ptr();
 }
