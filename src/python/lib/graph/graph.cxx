--- conflicted
+++ resolved
@@ -35,11 +35,6 @@
 
     py::options options;
     options.disable_function_signatures();
-<<<<<<< HEAD
-=======
-    
-    module.doc() = "graph submodule of nifty";
->>>>>>> 4e668e43
 
     module.doc() = "graph submodule of nifty";
 
@@ -53,8 +48,4 @@
     exportConnectedComponents(module);
     exportEdgeWeightedWatersheds(module);
     exportNodeWeightedWatersheds(module);
-<<<<<<< HEAD
-=======
-
->>>>>>> 4e668e43
-}
+}