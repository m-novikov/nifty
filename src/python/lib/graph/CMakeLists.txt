
addPythonModule(
    NESTED_NAME 
        nifty/graph  
    SOURCES
        graph.cxx
        undirected_list_graph.cxx
        edge_contraction_graph_undirected_graph.cxx
        export_shortest_path_dijkstra.cxx
        connected_components.cxx
    LIBRRARIES
<<<<<<< HEAD
        ${HDF5_LIBRARIES}# ${NIFTY_LP_SOLVER_LIBS}
=======
        ${HDF5_LIBRARIES} 
        #${NIFTY_LP_SOLVER_LIBS}
>>>>>>> cf264a50
)


# submodules
add_subdirectory(agglo)
add_subdirectory(rag)
add_subdirectory(optimization)<|MERGE_RESOLUTION|>--- conflicted
+++ resolved
@@ -9,12 +9,8 @@
         export_shortest_path_dijkstra.cxx
         connected_components.cxx
     LIBRRARIES
-<<<<<<< HEAD
-        ${HDF5_LIBRARIES}# ${NIFTY_LP_SOLVER_LIBS}
-=======
         ${HDF5_LIBRARIES} 
         #${NIFTY_LP_SOLVER_LIBS}
->>>>>>> cf264a50
 )
 
 
