--- conflicted
+++ resolved
@@ -73,7 +73,6 @@
                     return std::make_tuple(innerEdgesVec, outerEdgesVec, subgraph);
                 }
             )
-<<<<<<< HEAD
             .def("edgesFromNodeList",
                 [](GraphType & g, const std::vector<int64_t> & nodeList) {
 
@@ -85,9 +84,7 @@
                     return edges;
                 }
             )
-=======
             .def("shrinkToFit",&GraphType::shrinkToFit)
->>>>>>> 4e668e43
         ;
 
         graphModule.def("longRangeGridGraph3D",
