--- conflicted
+++ resolved
@@ -61,11 +61,7 @@
                 }
             )
             .def("extractSubgraphFromNodes",
-<<<<<<< HEAD
-                []( GraphType & g, const marray::PyView<int64_t,1> nodeList) {
-=======
                 []( GraphType & g, const std::vector<int64_t> & nodeList) {
->>>>>>> 39bd2f2a
                     std::vector<int64_t> innerEdgesVec;
                     std::vector<int64_t> outerEdgesVec;
                     GraphType subgraph;
@@ -77,11 +73,7 @@
                 }
             )
             .def("edgesFromNodeList",
-<<<<<<< HEAD
-                [](Graph & g, const std::vector<int64_t> & nodeList) {
-=======
                 [](GraphType & g, const std::vector<int64_t> & nodeList) {
->>>>>>> 39bd2f2a
 
                     std::vector<int64_t> edges;
                     {
