#include <pybind11/pybind11.h>
#include <pybind11/numpy.h>

#include "nifty/python/converter.hxx"

#include "nifty/graph/rag/grid_rag.hxx"
#include "nifty/graph/rag/project_to_pixels.hxx"

#ifdef WITH_HDF5
#include "nifty/graph/rag/grid_rag_chunked.hxx"
#include "nifty/graph/rag/project_to_pixels_chunked.hxx"
#endif


namespace py = pybind11;


namespace nifty{
namespace graph{



    using namespace py;

    template<class RAG,class T,size_t DATA_DIM>
    void exportProjectScalarNodeDataToPixelsT(py::module & ragModule){

        ragModule.def("projectScalarNodeDataToPixels",
           [](
               const RAG & rag,
                nifty::marray::PyView<T, 1> nodeData,
               const int numberOfThreads
           ){  
                const auto labelsProxy = rag.labelsProxy();
                const auto & shape = labelsProxy.shape();
                const auto labels = labelsProxy.labels(); 

                nifty::marray::PyView<T, DATA_DIM> pixelData(shape.begin(),shape.end());
                {
                    py::gil_scoped_release allowThreads;
                    projectScalarNodeDataToPixels(rag, nodeData, pixelData, numberOfThreads);
                }
                return pixelData;
           },
           py::arg("graph"),py::arg("nodeData"),py::arg("numberOfThreads")
        );
    }
<<<<<<< HEAD
=======
    
    #ifdef WITH_HDF5
    template<class RAG,class T>
    void exportProjectScalarNodeDataToPixelsSlicedT(py::module & ragModule){

        ragModule.def("projectScalarNodeDataToPixelsSliced",
           [](
                const RAG & rag,
                nifty::marray::PyView<T, 1> nodeData,
                const std::string & outputFile,
                const std::string & key,
                const int numberOfThreads
           ){  
                const auto labelsProxy = rag.labelsProxy();
                const auto & labels = labelsProxy.labels(); 
                const auto shape = labels.shape();

                vigra::HDF5File h5_file(outputFile, vigra::HDF5File::ReadWrite);
                typename vigra::ChunkedArrayHDF5<3, T>::shape_type chunk_shape(labels.file_.getChunkShape(key).begin());
                vigra::ChunkedArrayHDF5<3, T> pixelData(h5_file, key, 
                    vigra::HDF5File::ReadWrite, shape, chunk_shape);
                {
                    py::gil_scoped_release allowThreads;
                    projectScalarNodeDataToPixels(rag, nodeData, pixelData, numberOfThreads);
                }
                // For now, we don't return it, because there are no proper pythonbindings for the chunked array yet
                //return pixelData;
           },
           py::arg("graph"),py::arg("nodeData"),py::arg("outputFile"),py::arg("key"),py::arg("numberOfThreads")
        );
    }
    #endif
>>>>>>> aba83c6c



    void exportProjectToPixels(py::module & ragModule) {


        typedef ExplicitLabelsGridRag<2, uint32_t> ExplicitLabelsGridRag2D;
        typedef ExplicitLabelsGridRag<3, uint32_t> ExplicitLabelsGridRag3D;
<<<<<<< HEAD

=======
        
>>>>>>> aba83c6c

        exportProjectScalarNodeDataToPixelsT<ExplicitLabelsGridRag2D, uint32_t, 2>(ragModule);
        exportProjectScalarNodeDataToPixelsT<ExplicitLabelsGridRag3D, uint32_t, 3>(ragModule);

        exportProjectScalarNodeDataToPixelsT<ExplicitLabelsGridRag2D, uint64_t, 2>(ragModule);
        exportProjectScalarNodeDataToPixelsT<ExplicitLabelsGridRag3D, uint64_t, 3>(ragModule);

        exportProjectScalarNodeDataToPixelsT<ExplicitLabelsGridRag2D, float, 2>(ragModule);
        exportProjectScalarNodeDataToPixelsT<ExplicitLabelsGridRag3D, float, 3>(ragModule);
<<<<<<< HEAD
=======
        
        // export sliced rag (only if we have hdf5 support)
        #ifdef WITH_HDF5
        typedef ChunkedLabelsGridRagSliced<uint32_t> ChunkedLabelsGridRag;
        exportProjectScalarNodeDataToPixelsSlicedT<ChunkedLabelsGridRag, float>(ragModule);
        exportProjectScalarNodeDataToPixelsSlicedT<ChunkedLabelsGridRag, uint32_t>(ragModule);
        exportProjectScalarNodeDataToPixelsSlicedT<ChunkedLabelsGridRag, uint64_t>(ragModule);
        #endif
>>>>>>> aba83c6c
    }

} // end namespace graph
} // end namespace nifty
    <|MERGE_RESOLUTION|>--- conflicted
+++ resolved
@@ -45,8 +45,7 @@
            py::arg("graph"),py::arg("nodeData"),py::arg("numberOfThreads")
         );
     }
-<<<<<<< HEAD
-=======
+
     
     #ifdef WITH_HDF5
     template<class RAG,class T>
@@ -79,7 +78,7 @@
         );
     }
     #endif
->>>>>>> aba83c6c
+
 
 
 
@@ -88,11 +87,8 @@
 
         typedef ExplicitLabelsGridRag<2, uint32_t> ExplicitLabelsGridRag2D;
         typedef ExplicitLabelsGridRag<3, uint32_t> ExplicitLabelsGridRag3D;
-<<<<<<< HEAD
 
-=======
-        
->>>>>>> aba83c6c
+
 
         exportProjectScalarNodeDataToPixelsT<ExplicitLabelsGridRag2D, uint32_t, 2>(ragModule);
         exportProjectScalarNodeDataToPixelsT<ExplicitLabelsGridRag3D, uint32_t, 3>(ragModule);
@@ -102,8 +98,7 @@
 
         exportProjectScalarNodeDataToPixelsT<ExplicitLabelsGridRag2D, float, 2>(ragModule);
         exportProjectScalarNodeDataToPixelsT<ExplicitLabelsGridRag3D, float, 3>(ragModule);
-<<<<<<< HEAD
-=======
+
         
         // export sliced rag (only if we have hdf5 support)
         #ifdef WITH_HDF5
@@ -112,7 +107,7 @@
         exportProjectScalarNodeDataToPixelsSlicedT<ChunkedLabelsGridRag, uint32_t>(ragModule);
         exportProjectScalarNodeDataToPixelsSlicedT<ChunkedLabelsGridRag, uint64_t>(ragModule);
         #endif
->>>>>>> aba83c6c
+
     }
 
 } // end namespace graph
