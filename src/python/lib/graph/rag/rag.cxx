--- conflicted
+++ resolved
@@ -27,20 +27,11 @@
 
 
 PYBIND11_MODULE(_rag, ragModule) {
-<<<<<<< HEAD
 
     xt::import_numpy();
 
     py::options options;
     options.disable_function_signatures();
-=======
-
-    py::options options;
-    options.disable_function_signatures();
-        
-    ragModule.doc() = "rag submodule of nifty.graph";
->>>>>>> 4e668e43
-
     ragModule.doc() = "rag submodule of nifty.graph";
 
     using namespace nifty::graph;
@@ -49,7 +40,6 @@
     exportGraphAccumulator(ragModule);
     exportProjectToPixels(ragModule);
     exportAccumulate(ragModule);
-<<<<<<< HEAD
     exportAccumulateStacked(ragModule);
     exportAccumulateFlat(ragModule);
     exportGridRagCoordinates(ragModule);
@@ -57,7 +47,4 @@
     #ifdef WITH_FASTFILTERS
     exportAccumulateEdgeFeaturesFromFilters(ragModule);
     #endif
-=======
-
->>>>>>> 4e668e43
-}
+}