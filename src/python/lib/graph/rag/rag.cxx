--- conflicted
+++ resolved
@@ -24,20 +24,11 @@
 
     using namespace nifty::graph;
 
-<<<<<<< HEAD
-        auto ragModule = graphModule.def_submodule("rag","rag submodule");
-        exportGridRag(ragModule, graphModule);
-        exportGraphAccumulator(ragModule, graphModule);
-        exportProjectToPixels(ragModule);
-        exportAccumulate(ragModule);
-        exportDeserializeRag(ragModule);
-    }
-=======
     exportGridRag(ragModule);
     exportGraphAccumulator(ragModule);
     exportProjectToPixels(ragModule);
     exportAccumulate(ragModule);
->>>>>>> 1440384d
+    exportDeserializeRag(ragModule);
 
     return ragModule.ptr();
 }
