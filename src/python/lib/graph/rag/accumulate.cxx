--- conflicted
+++ resolved
@@ -44,17 +44,11 @@
 
 
 
-#ifdef WITH_HDF5
-#include "nifty/hdf5/hdf5_array.hxx"
-#endif
-
 namespace py = pybind11;
 
 
 namespace nifty{
 namespace graph{
-
-
 
     using namespace py;
 
@@ -178,14 +172,9 @@
         ragModule.def("accumulateAffinitiesMeanAndLength",
         [](
             const RAG & rag,
-<<<<<<< HEAD
             const CONTR_GRAP & contrGraph,
             nifty::marray::PyView<DATA_T, DIM+1> affinities,
             nifty::marray::PyView<int, 2>      offsets
-=======
-            const xt::pyarray<DATA_T> & affinities,
-            const xt::pytensor<int, 2> & offsets
->>>>>>> a0092914
         ){
 
 
@@ -202,7 +191,6 @@
 
             std::fill(accAff.begin(), accAff.end(), 0);
             std::fill(counter.begin(), counter.end(), 0);
-
 
             for(auto x=0; x<shape[0]; ++x){
                 for(auto y=0; y<shape[1]; ++y){
@@ -1123,11 +1111,7 @@
         ragModule.def("accumulateEdgeMeanAndLength",
         [](
             const RAG & rag,
-<<<<<<< HEAD
-            xt::pytensor<DATA_T, DIM> & data,
-=======
             const xt::pyarray<DATA_T> & data,
->>>>>>> a0092914
             array::StaticArray<int64_t, DIM> blockShape,
             const int numberOfThreads
         ){
@@ -1180,11 +1164,7 @@
         ragModule.def("accumulateMeanAndLength",
         [](
             const RAG & rag,
-<<<<<<< HEAD
-            xt::pytensor<DATA_T, DIM> & data,
-=======
             const xt::pyarray<DATA_T> & data,
->>>>>>> a0092914
             array::StaticArray<int64_t, DIM> blockShape,
             const int numberOfThreads,
             const bool saveMemory
@@ -1205,39 +1185,6 @@
         );
     }
 
-<<<<<<< HEAD
-//    #ifdef WITH_HDF5
-//    template<std::size_t DIM, class RAG, class DATA_T>
-//    void exportAccumulateMeanAndLengthHdf5(
-//        py::module & ragModule
-//    ){
-//        ragModule.def("accumulateMeanAndLength",
-//        [](
-//            const RAG & rag,
-//            const nifty::hdf5::Hdf5Array<DATA_T> & data,
-//            array::StaticArray<int64_t, DIM> blockShape,
-//            const int numberOfThreads,
-//            const bool saveMemory
-//        ){
-//            typedef xt::pytensor<DATA_T, 2> NumpyArrayType;
-//            typedef std::pair<NumpyArrayType, NumpyArrayType>  OutType;
-//            NumpyArrayType edgeOut({int64_t(rag.edgeIdUpperBound()+1), int64_t(2)});
-//            NumpyArrayType nodeOut({int64_t(rag.nodeIdUpperBound()+1), int64_t(2)});
-//            {
-//                py::gil_scoped_release allowThreads;
-//                accumulateMeanAndLength(rag, data, blockShape, edgeOut, nodeOut, numberOfThreads);
-//            }
-//            return OutType(edgeOut, nodeOut);;
-//        },
-//        py::arg("rag"),
-//        py::arg("data"),
-//        py::arg("blockShape") = array::StaticArray<int64_t,DIM>(100),
-//        py::arg("numberOfThreads")= -1,
-//        py::arg_t<bool>("saveMemory",false)
-//        );
-//    }
-//    #endif
-=======
     #ifdef WITH_HDF5
     template<std::size_t DIM, class RAG, class DATA_T>
     void exportAccumulateMeanAndLengthHdf5(
@@ -1267,7 +1214,6 @@
         );
     }
     #endif
->>>>>>> a0092914
 
 
 
@@ -1279,11 +1225,7 @@
         ragModule.def("accumulateStandartFeatures",
         [](
             const RAG & rag,
-<<<<<<< HEAD
-            xt::pytensor<DATA_T, DIM> & data,
-=======
             const xt::pyarray<DATA_T> & data,
->>>>>>> a0092914
             const double minVal,
             const double maxVal,
             array::StaticArray<int64_t, DIM> blockShape,
@@ -1349,11 +1291,7 @@
         ragModule.def("accumulateNodeStandartFeatures",
         [](
             const RAG & rag,
-<<<<<<< HEAD
-            xt::pytensor<DATA_T, DIM> & data,
-=======
             const xt::pyarray<DATA_T> & data,
->>>>>>> a0092914
             const double minVal,
             const double maxVal,
             array::StaticArray<int64_t, DIM> blockShape,
@@ -1382,11 +1320,7 @@
         ragModule.def("accumulateEdgeStandartFeatures",
         [](
             const RAG & rag,
-<<<<<<< HEAD
-            xt::pytensor<DATA_T, DIM> & data,
-=======
             const xt::pyarray<DATA_T> & data,
->>>>>>> a0092914
             const double minVal,
             const double maxVal,
             array::StaticArray<int64_t, DIM> blockShape,
@@ -1439,7 +1373,6 @@
 
         //explicit
         {
-<<<<<<< HEAD
             typedef xt::pytensor<uint32_t, 3> ExplicitPyLabels3D;
             typedef GridRag<3, ExplicitPyLabels3D> Rag3d;
 
@@ -1503,42 +1436,6 @@
             exportAccumulateGeometricNodeFeatures<3, Rag3d, float>(ragModule);
 
 //            exportAccumulateGeometricEdgeFeatures<2, Rag2d, float>(ragModule);
-            exportAccumulateGeometricEdgeFeatures<3, Rag3d, float>(ragModule);
-
-
-
-
-
-            #ifdef WITH_HDF5
-            typedef GridRag<3, Hdf5Labels<3, uint64_t>  >  RagH53d;
-            //exportAccumulateMeanAndLengthHdf5<3,RagH53d, float>(ragModule);
-//            exportAccumulateStandartFeaturesHdf5<3, RagH53d, uint8_t >(ragModule);
-=======
-
-            typedef xt::pytensor<uint32_t, 2> ExplicitLabels2D;
-            typedef GridRag<2, ExplicitLabels2D> Rag2d;
-            typedef xt::pytensor<uint32_t, 3> ExplicitLabels3D;
-            typedef GridRag<3, ExplicitLabels3D> Rag3d;
-
-            exportAccumulateEdgeMeanAndLength<2, Rag2d, float>(ragModule);
-            exportAccumulateEdgeMeanAndLength<3, Rag3d, float>(ragModule);
-
-            exportAccumulateMeanAndLength<2, Rag2d, float>(ragModule);
-            exportAccumulateMeanAndLength<3, Rag3d, float>(ragModule);
-
-            exportAccumulateStandartFeatures<2, Rag2d, float>(ragModule);
-            exportAccumulateStandartFeatures<3, Rag3d, float>(ragModule);
-
-            exportAccumulateNodeStandartFeatures<2, Rag2d, float>(ragModule);
-            exportAccumulateNodeStandartFeatures<3, Rag3d, float>(ragModule);
-
-            exportAccumulateEdgeStandartFeatures<2, Rag2d, float>(ragModule);
-            exportAccumulateEdgeStandartFeatures<3, Rag3d, float>(ragModule);
-
-            exportAccumulateGeometricNodeFeatures<2, Rag2d, float>(ragModule);
-            exportAccumulateGeometricNodeFeatures<3, Rag3d, float>(ragModule);
-
-            exportAccumulateGeometricEdgeFeatures<2, Rag2d, float>(ragModule);
             exportAccumulateGeometricEdgeFeatures<3, Rag3d, float>(ragModule);
 
             #ifdef WITH_HDF5
@@ -1546,7 +1443,6 @@
             typedef GridRag<3, H5Labels> RagH53d;
             exportAccumulateMeanAndLengthHdf5<3,RagH53d, float>(ragModule);
             exportAccumulateStandartFeaturesHdf5<3, RagH53d, uint8_t>(ragModule);
->>>>>>> a0092914
             #endif
 
         }
