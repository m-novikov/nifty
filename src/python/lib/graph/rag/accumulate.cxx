--- conflicted
+++ resolved
@@ -2,8 +2,6 @@
 #include <pybind11/pybind11.h>
 #include <pybind11/numpy.h>
 
-<<<<<<< HEAD
-=======
 #include <array>
 #include <algorithm>
 #include <iostream>
@@ -32,8 +30,8 @@
 #endif
 
 
->>>>>>> 8262670a
 #include "nifty/graph/rag/grid_rag.hxx"
+#include "nifty/graph/rag/grid_rag_labels.hxx"
 #include "nifty/graph/rag/grid_rag_accumulate.hxx"
 #include "nifty/ufd/ufd.hxx"
 
@@ -42,17 +40,15 @@
 #include "nifty/python/graph/edge_contraction_graph.hxx"
 
 
-#include "xtensor-python/pytensor.hpp"
-#include "nifty/xtensor/xtensor.hxx"
-
-// still need this for python bindings of nifty::ArrayExtender
-#include "nifty/python/converter.hxx"
+
 
 namespace py = pybind11;
 
 
 namespace nifty{
 namespace graph{
+
+
 
     using namespace py;
 
@@ -63,10 +59,6 @@
         ragModule.def("accumulateAffinitiesMeanAndLength",
         [](
             const RAG & rag,
-<<<<<<< HEAD
-            const xt::pytensor<DATA_T, DIM+1> & affinities,
-            const xt::pytensor<int, 2> & offsets
-=======
 //            xt::xexpression<DATA_T> & affinitiesExpression,
 //            xt::xexpression<DATA_T> & offsetsExpression
 
@@ -183,17 +175,9 @@
             const CONTR_GRAP & contrGraph,
             nifty::marray::PyView<DATA_T, DIM+1> affinities,
             nifty::marray::PyView<int, 2>      offsets
->>>>>>> 8262670a
-        ){
-            const auto & labels = rag.labels();
-            const auto & shape = rag.shape();
-
-            xt::pytensor<DATA_T, 1> accAff = xt::zeros<DATA_T>({(int64_t) rag.edgeIdUpperBound()+1});
-            xt::pytensor<DATA_T, 1> counter = xt::zeros<DATA_T>({(int64_t) rag.edgeIdUpperBound()+1});
-
-<<<<<<< HEAD
-            auto & offsetShape = offsets.shape();
-=======
+        ){
+
+
             const auto & labels = rag.labelsProxy().labels();
             const auto & shape = rag.labelsProxy().shape();
 
@@ -204,10 +188,10 @@
 
             // std::vector<size_t> counter(uint64_t(rag.edgeIdUpperBound()+1), 0);
             NumpyArrayType counter({uint64_t(rag.edgeIdUpperBound()+1)});
->>>>>>> 8262670a
 
             std::fill(accAff.begin(), accAff.end(), 0);
             std::fill(counter.begin(), counter.end(), 0);
+
 
             for(auto x=0; x<shape[0]; ++x){
                 for(auto y=0; y<shape[1]; ++y){
@@ -216,7 +200,7 @@
 
                             const auto u = labels(x,y,z);
 
-                            for(auto i = 0; i < offsetShape[0]; ++i){
+                            for(auto i=0; i<offsets.shape(0); ++i){
                                 const auto ox = offsets(i, 0);
                                 const auto oy = offsets(i, 1);
                                 const auto oz = offsets(i, 2);
@@ -241,12 +225,12 @@
                     } else if(DIM==2) {
                         const auto u = labels(x,y);
 
-                        for(auto i=0; i<offsetShape[0]; ++i){
+                        for(auto i=0; i<offsets.shape(0); ++i){
                             const auto ox = offsets(i, 0);
                             const auto oy = offsets(i, 1);
 
-                            const auto xx = ox +x;
-                            const auto yy = oy +y;
+                            const auto xx = ox +x ;
+                            const auto yy = oy +y ;
 
                             if(xx>=0 && xx<shape[0] && yy >=0 && yy<shape[1]){
                                 const auto v = labels(xx,yy);
@@ -1014,16 +998,16 @@
         ragModule.def("accumulateEdgeMeanAndLength",
         [](
             const RAG & rag,
-            const xt::pytensor<DATA_T, DIM> & data,
-            array::StaticArray<int64_t, DIM> blockShape,
+            nifty::marray::PyView<DATA_T, DIM> data,
+            array::StaticArray<int64_t, DIM> blocKShape,
             const int numberOfThreads
         ){
 
-            typename xt::pytensor<DATA_T, 2>::shape_type shape = {int64_t(rag.edgeIdUpperBound()+1), int64_t(2)};
-            xt::pytensor<DATA_T, 2> out(shape);
+            nifty::marray::PyView<DATA_T> out({uint64_t(rag.edgeIdUpperBound()+1),uint64_t(2)});
             {
                 py::gil_scoped_release allowThreads;
-                accumulateEdgeMeanAndLength(rag, data, blockShape, out, numberOfThreads);
+                array::StaticArray<int64_t, DIM> blocKShape_;
+                accumulateEdgeMeanAndLength(rag, data, blocKShape, out, numberOfThreads);
             }
             return out;
         },
@@ -1042,14 +1026,15 @@
         ragModule.def("accumulateGeometricEdgeFeatures",
         [](
             const RAG & rag,
-            array::StaticArray<int64_t, DIM> blockShape,
+            array::StaticArray<int64_t, DIM> blocKShape,
             const int numberOfThreads
         ){
 
-            xt::pytensor<DATA_T, 2> out({int64_t(rag.edgeIdUpperBound()+1), int64_t(17)});
+            nifty::marray::PyView<DATA_T> out({uint64_t(rag.edgeIdUpperBound()+1),uint64_t(17)});
             {
                 py::gil_scoped_release allowThreads;
-                accumulateGeometricEdgeFeatures(rag, blockShape, out, numberOfThreads);
+                array::StaticArray<int64_t, DIM> blocKShape_;
+                accumulateGeometricEdgeFeatures(rag, blocKShape, out, numberOfThreads);
             }
             return out;
         },
@@ -1067,18 +1052,19 @@
         ragModule.def("accumulateMeanAndLength",
         [](
             const RAG & rag,
-            const xt::pytensor<DATA_T, DIM> & data,
-            array::StaticArray<int64_t, DIM> blockShape,
+            nifty::marray::PyView<DATA_T, DIM> data,
+            array::StaticArray<int64_t, DIM> blocKShape,
             const int numberOfThreads,
             const bool saveMemory
         ){
-            typedef xt::pytensor<DATA_T, 2> NumpyArrayType;
+            typedef nifty::marray::PyView<DATA_T> NumpyArrayType;
             typedef std::pair<NumpyArrayType, NumpyArrayType>  OutType;
-            NumpyArrayType edgeOut({int64_t(rag.edgeIdUpperBound()+1), int64_t(2)});
-            NumpyArrayType nodeOut({int64_t(rag.nodeIdUpperBound()+1), int64_t(2)});
+            NumpyArrayType edgeOut({uint64_t(rag.edgeIdUpperBound()+1),uint64_t(2)});
+            NumpyArrayType nodeOut({uint64_t(rag.nodeIdUpperBound()+1),uint64_t(2)});
             {
                 py::gil_scoped_release allowThreads;
-                accumulateMeanAndLength(rag, data, blockShape, edgeOut, nodeOut, numberOfThreads);
+                array::StaticArray<int64_t, DIM> blocKShape_;
+                accumulateMeanAndLength(rag, data, blocKShape, edgeOut, nodeOut, numberOfThreads);
             }
             return OutType(edgeOut, nodeOut);;
         },
@@ -1099,17 +1085,18 @@
         [](
             const RAG & rag,
             const nifty::hdf5::Hdf5Array<DATA_T> & data,
-            array::StaticArray<int64_t, DIM> blockShape,
+            array::StaticArray<int64_t, DIM> blocKShape,
             const int numberOfThreads,
             const bool saveMemory
         ){
-            typedef xt::pytensor<DATA_T, 2> NumpyArrayType;
+            typedef nifty::marray::PyView<DATA_T> NumpyArrayType;
             typedef std::pair<NumpyArrayType, NumpyArrayType>  OutType;
-            NumpyArrayType edgeOut({int64_t(rag.edgeIdUpperBound()+1), int64_t(2)});
-            NumpyArrayType nodeOut({int64_t(rag.nodeIdUpperBound()+1), int64_t(2)});
+            NumpyArrayType edgeOut({uint64_t(rag.edgeIdUpperBound()+1),uint64_t(2)});
+            NumpyArrayType nodeOut({uint64_t(rag.nodeIdUpperBound()+1),uint64_t(2)});
             {
                 py::gil_scoped_release allowThreads;
-                accumulateMeanAndLength(rag, data, blockShape, edgeOut, nodeOut, numberOfThreads);
+                array::StaticArray<int64_t, DIM> blocKShape_;
+                accumulateMeanAndLength(rag, data, blocKShape, edgeOut, nodeOut, numberOfThreads);
             }
             return OutType(edgeOut, nodeOut);;
         },
@@ -1132,19 +1119,20 @@
         ragModule.def("accumulateStandartFeatures",
         [](
             const RAG & rag,
-            const xt::pytensor<DATA_T, DIM> & data,
+            nifty::marray::PyView<DATA_T, DIM> data,
             const double minVal,
             const double maxVal,
-            array::StaticArray<int64_t, DIM> blockShape,
+            array::StaticArray<int64_t, DIM> blocKShape,
             const int numberOfThreads
         ){
-            typedef xt::pytensor<DATA_T, 2> NumpyArrayType;
+            typedef nifty::marray::PyView<DATA_T> NumpyArrayType;
             typedef std::pair<NumpyArrayType, NumpyArrayType>  OutType;
-            NumpyArrayType edgeOut({int64_t(rag.edgeIdUpperBound()+1), int64_t(9)});
-            NumpyArrayType nodeOut({int64_t(rag.nodeIdUpperBound()+1), int64_t(9)});
+            NumpyArrayType edgeOut({uint64_t(rag.edgeIdUpperBound()+1),uint64_t(11)});
+            NumpyArrayType nodeOut({uint64_t(rag.nodeIdUpperBound()+1),uint64_t(11)});
             {
                 py::gil_scoped_release allowThreads;
-                accumulateStandartFeatures(rag, data, minVal, maxVal, blockShape, edgeOut, nodeOut, numberOfThreads);
+                array::StaticArray<int64_t, DIM> blocKShape_;
+                accumulateStandartFeatures(rag, data, minVal, maxVal, blocKShape, edgeOut, nodeOut, numberOfThreads);
             }
             return OutType(edgeOut, nodeOut);
         },
@@ -1168,16 +1156,17 @@
             const nifty::hdf5::Hdf5Array<DATA_T> & data,
             const double minVal,
             const double maxVal,
-            array::StaticArray<int64_t, DIM> blockShape,
+            array::StaticArray<int64_t, DIM> blocKShape,
             const int numberOfThreads
         ){
-            typedef xt::pytensor<DATA_T, 2> NumpyArrayType;
+            typedef nifty::marray::PyView<DATA_T> NumpyArrayType;
             typedef std::pair<NumpyArrayType, NumpyArrayType>  OutType;
-            NumpyArrayType edgeOut({int64_t(rag.edgeIdUpperBound()+1), int64_t(9)});
-            NumpyArrayType nodeOut({int64_t(rag.nodeIdUpperBound()+1), int64_t(9)});
+            NumpyArrayType edgeOut({uint64_t(rag.edgeIdUpperBound()+1),uint64_t(11)});
+            NumpyArrayType nodeOut({uint64_t(rag.nodeIdUpperBound()+1),uint64_t(11)});
             {
                 py::gil_scoped_release allowThreads;
-                accumulateStandartFeatures(rag, data, minVal, maxVal, blockShape, edgeOut, nodeOut, numberOfThreads);
+                array::StaticArray<int64_t, DIM> blocKShape_;
+                accumulateStandartFeatures(rag, data, minVal, maxVal, blocKShape, edgeOut, nodeOut, numberOfThreads);
             }
             return OutType(edgeOut, nodeOut);
         },
@@ -1202,17 +1191,17 @@
         ragModule.def("accumulateNodeStandartFeatures",
         [](
             const RAG & rag,
-            const xt::pytensor<DATA_T, DIM> & data,
+            nifty::marray::PyView<DATA_T, DIM> data,
             const double minVal,
             const double maxVal,
-            array::StaticArray<int64_t, DIM> blockShape,
+            array::StaticArray<int64_t, DIM> blocKShape,
             const int numberOfThreads
         ){
-            typedef xt::pytensor<DATA_T, 2> NumpyArrayType;
-            NumpyArrayType nodeOut({int64_t(rag.nodeIdUpperBound()+1), int64_t(9)});
+            typedef nifty::marray::PyView<DATA_T> NumpyArrayType;
+            NumpyArrayType nodeOut({uint64_t(rag.nodeIdUpperBound()+1),uint64_t(11)});
             {
                 py::gil_scoped_release allowThreads;
-                accumulateNodeStandartFeatures(rag, data, minVal, maxVal, blockShape, nodeOut, numberOfThreads);
+                accumulateNodeStandartFeatures(rag, data, minVal, maxVal, blocKShape, nodeOut, numberOfThreads);
             }
             return nodeOut;
         },
@@ -1232,18 +1221,17 @@
         ragModule.def("accumulateEdgeStandartFeatures",
         [](
             const RAG & rag,
-            const xt::pytensor<DATA_T, DIM> & data,
+            nifty::marray::PyView<DATA_T, DIM> data,
             const double minVal,
             const double maxVal,
-            array::StaticArray<int64_t, DIM> blockShape,
+            array::StaticArray<int64_t, DIM> blocKShape,
             const int numberOfThreads
         ){
-            typedef xt::pytensor<DATA_T, 2> NumpyArrayType;
-            typename NumpyArrayType::shape_type shape = {int64_t(rag.edgeIdUpperBound()+1), 9L};
-            NumpyArrayType edgeOut(shape);
+            typedef nifty::marray::PyView<DATA_T> NumpyArrayType;
+            NumpyArrayType edgeOut({uint64_t(rag.edgeIdUpperBound()+1),uint64_t(11)});
             {
                 py::gil_scoped_release allowThreads;
-                accumulateEdgeStandartFeatures(rag, data, minVal, maxVal, blockShape, edgeOut, numberOfThreads);
+                accumulateEdgeStandartFeatures(rag, data, minVal, maxVal, blocKShape, edgeOut, numberOfThreads);
             }
             return edgeOut;
         },
@@ -1265,14 +1253,14 @@
         ragModule.def("accumulateGeometricNodeFeatures",
         [](
             const RAG & rag,
-            array::StaticArray<int64_t, DIM> blockShape,
+            array::StaticArray<int64_t, DIM> blocKShape,
             const int numberOfThreads
         ){
-            typedef xt::pytensor<DATA_T, 2> NumpyArrayType;
-            NumpyArrayType nodeOut({int64_t(rag.nodeIdUpperBound()+1), int64_t(3*DIM+1)});
+            typedef nifty::marray::PyView<DATA_T> NumpyArrayType;
+            NumpyArrayType nodeOut({uint64_t(rag.nodeIdUpperBound()+1),uint64_t(3*DIM+1)});
             {
                 py::gil_scoped_release allowThreads;
-                accumulateGeometricNodeFeatures(rag, blockShape, nodeOut, numberOfThreads);
+                accumulateGeometricNodeFeatures(rag, blocKShape, nodeOut, numberOfThreads);
             }
             return nodeOut;
         },
@@ -1286,11 +1274,8 @@
 
     void exportAccumulate(py::module & ragModule) {
 
-        // FIXME the overloads are broken and don't allow to use 3d arrays
         //explicit
         {
-<<<<<<< HEAD
-=======
             typedef ExplicitLabelsGridRag<2, uint64_t> Rag2d;
             typedef ExplicitLabelsGridRag<3, uint64_t> Rag3d;
 
@@ -1324,40 +1309,35 @@
             exportAccumulateEdgeMeanAndLength<2, Rag2d, float>(ragModule);
             exportAccumulateEdgeMeanAndLength<3, Rag3d, float>(ragModule);
 
->>>>>>> 8262670a
-
-
-            typedef xt::pytensor<uint32_t, 3> ExplicitPyLabels3D;
-            typedef GridRag<3, ExplicitPyLabels3D> Rag3d;
-
-            //exportAccumulateEdgeMeanAndLength<2, Rag2d, float>(ragModule);
-            exportAccumulateEdgeMeanAndLength<3, Rag3d, float>(ragModule);
-
-            //exportAccumulateMeanAndLength<2, Rag2d, float>(ragModule);
+
+
+
+
+            exportAccumulateMeanAndLength<2, Rag2d, float>(ragModule);
             exportAccumulateMeanAndLength<3, Rag3d, float>(ragModule);
 
-            //exportAccumulateStandartFeatures<2, Rag2d, float>(ragModule);
+
+            exportAccumulateStandartFeatures<2, Rag2d, float>(ragModule);
             exportAccumulateStandartFeatures<3, Rag3d, float>(ragModule);
 
-            //exportAccumulateNodeStandartFeatures<2, Rag2d, float>(ragModule);
+            exportAccumulateNodeStandartFeatures<2, Rag2d, float>(ragModule);
             exportAccumulateNodeStandartFeatures<3, Rag3d, float>(ragModule);
 
-            // exportAccumulateEdgeStandartFeatures<2, Rag2d, float>(ragModule);
+            exportAccumulateEdgeStandartFeatures<2, Rag2d, float>(ragModule);
             exportAccumulateEdgeStandartFeatures<3, Rag3d, float>(ragModule);
 
-            //exportAccumulateGeometricNodeFeatures<2, Rag2d, float>(ragModule);
+            exportAccumulateGeometricNodeFeatures<2, Rag2d, float>(ragModule);
             exportAccumulateGeometricNodeFeatures<3, Rag3d, float>(ragModule);
 
-            //exportAccumulateGeometricEdgeFeatures<2, Rag2d, float>(ragModule);
+            exportAccumulateGeometricEdgeFeatures<2, Rag2d, float>(ragModule);
             exportAccumulateGeometricEdgeFeatures<3, Rag3d, float>(ragModule);
 
-            // FIXME need hdf5 with xtensor support for this to work
-            // #ifdef WITH_HDF5
-            // typedef nifty::hdf5::Hdf5Array<uint32_t> H5Labels
-            // typedef GridRag<3, H5Labels> RagH53d;
-            // //exportAccumulateMeanAndLengthHdf5<3,RagH53d, float>(ragModule);
-            // exportAccumulateStandartFeaturesHdf5<3, RagH53d, uint8_t>(ragModule);
-            // #endif
+
+            #ifdef WITH_HDF5
+            typedef GridRag<3, Hdf5Labels<3, uint64_t>  >  RagH53d;
+            //exportAccumulateMeanAndLengthHdf5<3,RagH53d, float>(ragModule);
+            exportAccumulateStandartFeaturesHdf5<3, RagH53d, uint8_t >(ragModule);
+            #endif
 
         }
     }
