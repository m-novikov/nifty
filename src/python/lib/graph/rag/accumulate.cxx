#include <cstddef>
#include <pybind11/pybind11.h>
#include <pybind11/numpy.h>

#include "nifty/python/converter.hxx"

#include <array>
#include <algorithm>
#include <iostream>


#ifdef WITH_HDF5

#include "nifty/hdf5/hdf5_array.hxx"
#include "nifty/graph/rag/grid_rag_hdf5.hxx"
#include "nifty/graph/rag/grid_rag_stacked_2d_hdf5.hxx"
#include "nifty/graph/rag/grid_rag_labels_hdf5.hxx"
#endif


#include "nifty/graph/rag/grid_rag.hxx"
#include "nifty/graph/rag/grid_rag_labels.hxx"
#include "nifty/graph/rag/grid_rag_accumulate.hxx"


#include "nifty/python/graph/undirected_grid_graph.hxx"
#include "nifty/python/graph/undirected_list_graph.hxx"
#include "nifty/python/graph/edge_contraction_graph.hxx"



namespace py = pybind11;


namespace nifty{
namespace graph{



    using namespace py;

<<<<<<< HEAD

=======
>>>>>>> d93ea937
    template<std::size_t DIM, class RAG, class CONTR_GRAP, class DATA_T>
    void exportAccumulateAffinitiesMeanAndLength(
        py::module & ragModule
    ){
<<<<<<< HEAD
        ragModule.def("accumulateAffinities",
=======
        ragModule.def("accumulateAffinitiesMeanAndLength",
>>>>>>> d93ea937
        [](
            const RAG & rag,
            nifty::marray::PyView<DATA_T, DIM+1> affinities,
            nifty::marray::PyView<int, 2>      offsets
        ){


            const auto & labels = rag.labelsProxy().labels();
            const auto & shape = rag.labelsProxy().shape();

            typedef nifty::marray::PyView<DATA_T> NumpyArrayType;
<<<<<<< HEAD
        
=======
            typedef std::pair<NumpyArrayType, NumpyArrayType>  OutType;

>>>>>>> d93ea937
            NumpyArrayType accAff({uint64_t(rag.edgeIdUpperBound()+1)});

            // std::vector<size_t> counter(uint64_t(rag.edgeIdUpperBound()+1), 0);
            NumpyArrayType counter({uint64_t(rag.edgeIdUpperBound()+1)});

            std::fill(accAff.begin(), accAff.end(), 0);
            std::fill(counter.begin(), counter.end(), 0);


            for(auto x=0; x<shape[0]; ++x){
                for(auto y=0; y<shape[1]; ++y){
                    if (DIM==3){
                        for(auto z=0; z<shape[2]; ++z){

                            const auto u = labels(x,y,z);

                            for(auto i=0; i<offsets.shape(0); ++i){
                                const auto ox = offsets(i, 0);
                                const auto oy = offsets(i, 1);
                                const auto oz = offsets(i, 2);
                                const auto xx = ox +x ;
                                const auto yy = oy +y ;
                                const auto zz = oz +z ;


                                if(xx>=0 && xx<shape[0] && yy >=0 && yy<shape[1] && zz >=0 && zz<shape[2]){
                                    const auto v = labels(xx,yy,zz);
                                    if(u != v){
                                        const auto edge = rag.findEdge(u,v);
                                        if(edge >=0 ){
                                            counter[edge] += 1.;
                                            // accAff[edge] = 0.;
                                            accAff[edge] += affinities(x,y,z,i);
                                        }
                                    }
                                }
                            }
                        }
                    } else if(DIM==2) {
                        const auto u = labels(x,y);

                        for(auto i=0; i<offsets.shape(0); ++i){
                            const auto ox = offsets(i, 0);
                            const auto oy = offsets(i, 1);

                            const auto xx = ox +x ;
                            const auto yy = oy +y ;

                            if(xx>=0 && xx<shape[0] && yy >=0 && yy<shape[1]){
                                const auto v = labels(xx,yy);
                                if(u != v){
                                    const auto edge = rag.findEdge(u,v);
                                    if(edge >=0 ){
                                        counter[edge] +=1.;
                                        // accAff[edge] = 0.;
                                        accAff[edge] += affinities(x,y,i);
                                    }
                                }
                            }
                        }
                    }
                }
            }

            // Normalize:
            for(auto i=0; i<uint64_t(rag.edgeIdUpperBound()+1); ++i){
                if(counter[i]!=0){
                    accAff[i] /= counter[i];
                }
            }
<<<<<<< HEAD
            return accAff;
=======
            return OutType(accAff, counter);;
>>>>>>> d93ea937

        },
        py::arg("rag"),
        py::arg("affinities"),
        py::arg("offsets")
        );

<<<<<<< HEAD
    }


=======


        ragModule.def("accumulateAffinitiesMeanAndLength",
        [](
            const RAG & rag,
            const CONTR_GRAP & contrGraph,
            nifty::marray::PyView<DATA_T, DIM+1> affinities,
            nifty::marray::PyView<int, 2>      offsets
        ){


            const auto & labels = rag.labelsProxy().labels();
            const auto & shape = rag.labelsProxy().shape();

            typedef nifty::marray::PyView<DATA_T> NumpyArrayType;
            typedef std::pair<NumpyArrayType, NumpyArrayType>  OutType;

            NumpyArrayType accAff({uint64_t(rag.edgeIdUpperBound()+1)});

            // std::vector<size_t> counter(uint64_t(rag.edgeIdUpperBound()+1), 0);
            NumpyArrayType counter({uint64_t(rag.edgeIdUpperBound()+1)});

            std::fill(accAff.begin(), accAff.end(), 0);
            std::fill(counter.begin(), counter.end(), 0);


            for(auto x=0; x<shape[0]; ++x){
                for(auto y=0; y<shape[1]; ++y){
                    if (DIM==3){
                        for(auto z=0; z<shape[2]; ++z){

                            const auto u = labels(x,y,z);

                            for(auto i=0; i<offsets.shape(0); ++i){
                                const auto ox = offsets(i, 0);
                                const auto oy = offsets(i, 1);
                                const auto oz = offsets(i, 2);
                                const auto xx = ox +x ;
                                const auto yy = oy +y ;
                                const auto zz = oz +z ;


                                if(xx>=0 && xx<shape[0] && yy >=0 && yy<shape[1] && zz >=0 && zz<shape[2]){
                                    const auto v = labels(xx,yy,zz);
                                    if(u != v){
                                        const auto edge = rag.findEdge(u,v);
                                        if(edge >=0 ){
                                            const auto cEdge = contrGraph.findRepresentativeEdge(edge);
                                            counter[cEdge] += 1.;
                                            accAff[cEdge] += affinities(x,y,z,i);
                                        }
                                    }
                                }
                            }
                        }
                    } else if(DIM==2) {
                        const auto u = labels(x,y);

                        for(auto i=0; i<offsets.shape(0); ++i){
                            const auto ox = offsets(i, 0);
                            const auto oy = offsets(i, 1);

                            const auto xx = ox +x ;
                            const auto yy = oy +y ;

                            if(xx>=0 && xx<shape[0] && yy >=0 && yy<shape[1]){
                                const auto v = labels(xx,yy);
                                if(u != v){
                                    const auto edge = rag.findEdge(u,v);
                                    if(edge >=0 ){
                                        const auto cEdge = contrGraph.findRepresentativeEdge(edge);
                                        counter[cEdge] +=1.;
                                        accAff[cEdge] += affinities(x,y,i);
                                    }
                                }
                            }
                        }
                    }
                }
            }

            // Normalize:
            for(auto i=0; i<uint64_t(rag.edgeIdUpperBound()+1); ++i){
                if(counter[i]!=0){
                    accAff[i] /= counter[i];
                }
            }
            return OutType(accAff, counter);;

        },
        py::arg("rag"),
        py::arg("contrGraph"),
        py::arg("affinities"),
        py::arg("offsets")
        );
    }


    template<std::size_t DIM, class RAG, class CONTR_GRAP, class DATA_T>
    void exportMapFeaturesToBoundaries(
        py::module & ragModule
    ){
        ragModule.def("mapFeaturesToBoundaries",
        [](
            const RAG & rag,
            const CONTR_GRAP & contrGraph,
            nifty::marray::PyView<DATA_T, 2> edgeFeatures,
            nifty::marray::PyView<int, 2> offsets,
            double fillValue
        ){


            const auto & labels = rag.labelsProxy().labels();
            const auto & shape = rag.labelsProxy().shape();

            typedef nifty::marray::PyView<DATA_T> NumpyArrayType;

            std::array<int,DIM+2> shapeFeatureImage;
            std::copy(shape.begin(), shape.end(), shapeFeatureImage.begin());
            shapeFeatureImage[DIM] = offsets.shape(0);
            shapeFeatureImage[DIM+1] = edgeFeatures.shape(1);

            NumpyArrayType featureImage(shapeFeatureImage.begin(), shapeFeatureImage.end());

            std::fill(featureImage.begin(), featureImage.end(), fillValue);


            for(auto x=0; x<shape[0]; ++x){
                for(auto y=0; y<shape[1]; ++y){
                    if (DIM==3){
                        for(auto z=0; z<shape[2]; ++z){

                            const auto u = labels(x,y,z);

                            for(auto i=0; i<offsets.shape(0); ++i){
                                const auto ox = offsets(i, 0);
                                const auto oy = offsets(i, 1);
                                const auto oz = offsets(i, 2);
                                const auto xx = ox +x ;
                                const auto yy = oy +y ;
                                const auto zz = oz +z ;


                                if(xx>=0 && xx<shape[0] && yy >=0 && yy<shape[1] && zz >=0 && zz<shape[2]){
                                    const auto v = labels(xx,yy,zz);
                                    if(u != v){
                                        auto edge = rag.findEdge(u,v);
                                        if(edge >=0 ){
                                            edge = contrGraph.findRepresentativeEdge(edge);
                                            for(auto f=0; f<edgeFeatures.shape(1); ++f){
                                                featureImage(x,y,z,i,f) = edgeFeatures(edge,f);
                                            }
                                        }
                                    }
                                }
                            }
                        }
                    } else if(DIM==2) {
                        const auto u = labels(x,y);

                        for(auto i=0; i<offsets.shape(0); ++i){
                            const auto ox = offsets(i, 0);
                            const auto oy = offsets(i, 1);

                            const auto xx = ox +x ;
                            const auto yy = oy +y ;

                            if(xx>=0 && xx<shape[0] && yy >=0 && yy<shape[1]){
                                const auto v = labels(xx,yy);
                                if(u != v){
                                    auto edge = rag.findEdge(u,v);
                                    if(edge >=0 ){
                                        edge = contrGraph.findRepresentativeEdge(edge);
                                        for(auto f=0; f<edgeFeatures.shape(1); ++f){
                                            featureImage(x,y,i,f) = edgeFeatures(edge,f);
                                        }
                                    }
                                }
                            }
                        }
                    }
                }
            }
            return featureImage;

        },
        py::arg("rag"),
        py::arg("contrGraph"),
        py::arg("edgeFeatures"),
        py::arg("offsets"),
        py::arg("fillValue") = 0.
        );


        ragModule.def("mapFeaturesToBoundaries",
        [](
            const RAG & rag,
            nifty::marray::PyView<DATA_T, 2> edgeFeatures,
            nifty::marray::PyView<int, 2> offsets,
            float fillValue
        ){


            const auto & labels = rag.labelsProxy().labels();
            const auto & shape = rag.labelsProxy().shape();

            typedef nifty::marray::PyView<DATA_T> NumpyArrayType;

            std::array<int,DIM+2> shapeFeatureImage;
            std::copy(shape.begin(), shape.end(), shapeFeatureImage.begin());
            shapeFeatureImage[DIM] = offsets.shape(0);
            shapeFeatureImage[DIM+1] = edgeFeatures.shape(1);

            NumpyArrayType featureImage(shapeFeatureImage.begin(), shapeFeatureImage.end());

            std::fill(featureImage.begin(), featureImage.end(), fillValue);


            for(auto x=0; x<shape[0]; ++x){
                for(auto y=0; y<shape[1]; ++y){
                    if (DIM==3){
                        for(auto z=0; z<shape[2]; ++z){

                            const auto u = labels(x,y,z);

                            for(auto i=0; i<offsets.shape(0); ++i){
                                const auto ox = offsets(i, 0);
                                const auto oy = offsets(i, 1);
                                const auto oz = offsets(i, 2);
                                const auto xx = ox +x ;
                                const auto yy = oy +y ;
                                const auto zz = oz +z ;


                                if(xx>=0 && xx<shape[0] && yy >=0 && yy<shape[1] && zz >=0 && zz<shape[2]){
                                    const auto v = labels(xx,yy,zz);
                                    if(u != v){
                                        const auto edge = rag.findEdge(u,v);
                                        if(edge >=0 ){
                                            for(auto f=0; f<edgeFeatures.shape(1); ++f){
                                                featureImage(x,y,z,i,f) = edgeFeatures(edge,f);
                                            }
                                        }
                                    }
                                }
                            }
                        }
                    } else if(DIM==2) {
                        const auto u = labels(x,y);

                        for(auto i=0; i<offsets.shape(0); ++i){
                            const auto ox = offsets(i, 0);
                            const auto oy = offsets(i, 1);

                            const auto xx = ox +x ;
                            const auto yy = oy +y ;

                            if(xx>=0 && xx<shape[0] && yy >=0 && yy<shape[1]){
                                const auto v = labels(xx,yy);
                                if(u != v){
                                    const auto edge = rag.findEdge(u,v);
                                    if(edge >=0 ){
                                        for(auto f=0; f<edgeFeatures.shape(1); ++f){
                                            featureImage(x,y,i,f) = edgeFeatures(edge,f);
                                        }
                                    }
                                }
                            }
                        }
                    }
                }
            }
            return featureImage;

        },
        py::arg("rag"),
        py::arg("edgeFeatures"),
        py::arg("offsets"),
        py::arg("fillValue") = 0.
        );
    }



    template<std::size_t DIM, class RAG, class CONTR_GRAP, class DATA_T>
    void exportBoundaryMaskLongRange(
        py::module & ragModule
    ){
        ragModule.def("boundaryMaskLongRange",
        [](
            const RAG & rag,
            const CONTR_GRAP & contrGraph,
            nifty::marray::PyView<int, 2>      offsets,
            const bool exportBoundIds
        ){


            const auto & labels = rag.labelsProxy().labels();
            const auto & shape = rag.labelsProxy().shape();

            typedef nifty::marray::PyView<int, DIM+1> NumpyArrayInt;
            typedef std::pair<NumpyArrayInt, NumpyArrayInt>  OutType;

            // std::cout << "Tick 1";

            std::array<int,DIM+1> new_shape;
            std::copy(shape.begin(), shape.end(), new_shape.begin());
            new_shape.back() = offsets.shape(0);

            NumpyArrayInt boundMask(new_shape.begin(), new_shape.end());
            NumpyArrayInt boundMaskIDs(new_shape.begin(), new_shape.end());

            std::fill(boundMask.begin(), boundMask.end(), 0);
            std::fill(boundMaskIDs.begin(), boundMaskIDs.end(), -1);

            // std::cout << "Tick 2";

            for(auto x=0; x<shape[0]; ++x){
                for(auto y=0; y<shape[1]; ++y){
                    if (DIM==3){
                        for(auto z=0; z<shape[2]; ++z){

                            const auto u = labels(x,y,z);
                            // std::cout << "u" << u;

                            for(auto i=0; i<offsets.shape(0); ++i){
                                const auto ox = offsets(i, 0);
                                const auto oy = offsets(i, 1);
                                const auto oz = offsets(i, 2);
                                const auto xx = ox +x ;
                                const auto yy = oy +y ;
                                const auto zz = oz +z ;



                                if(xx>=0 && xx<shape[0] && yy >=0 && yy<shape[1] && zz >=0 && zz<shape[2]){
                                    const auto v = labels(xx,yy,zz);
                                    // std::cout << "v" << v;
                                    if(u != v){
                                        auto edge = rag.findEdge(u,v);
                                        // std::cout << ".";
                                        if(edge >=0 ){
                                            auto cEdge = contrGraph.findRepresentativeEdge(edge);
                                            // std::cout << ".";
                                            boundMask(x,y,z,i) = 1;
                                            // std::cout << ".";
                                            if (exportBoundIds) {
                                                boundMaskIDs(x,y,z,i) = cEdge;
                                                // std::cout << "e" << cEdge << " ";
                                            }
                                        }
                                    }
                                }
                            }
                        }
                    }
                }
            }
            return OutType(boundMask, boundMaskIDs);;

        },
        py::arg("rag"),
        py::arg("contrGraph"),
        py::arg("offsets"),
        py::arg_t<bool>("exportBoundIds",true)
        );

        ragModule.def("boundaryMaskLongRange",
        [](
            const RAG & rag,
            nifty::marray::PyView<int, 2>      offsets,
            const bool exportBoundIds
        ){


            const auto & labels = rag.labelsProxy().labels();
            const auto & shape = rag.labelsProxy().shape();

            typedef nifty::marray::PyView<int, DIM+1> NumpyArrayInt;
            typedef std::pair<NumpyArrayInt, NumpyArrayInt>  OutType;


            std::array<int,DIM+1> new_shape;
            std::copy(shape.begin(), shape.end(), new_shape.begin());
            new_shape.back() = offsets.shape(0);

            NumpyArrayInt boundMask(new_shape.begin(), new_shape.end());
            NumpyArrayInt boundMaskIDs(new_shape.begin(), new_shape.end());

            std::fill(boundMask.begin(), boundMask.end(), 0);
            std::fill(boundMaskIDs.begin(), boundMaskIDs.end(), -1);



            for(auto x=0; x<shape[0]; ++x){
                for(auto y=0; y<shape[1]; ++y){
                    if (DIM==3){
                        for(auto z=0; z<shape[2]; ++z){

                            const auto u = labels(x,y,z);

                            for(auto i=0; i<offsets.shape(0); ++i){
                                const auto ox = offsets(i, 0);
                                const auto oy = offsets(i, 1);
                                const auto oz = offsets(i, 2);
                                const auto xx = ox +x ;
                                const auto yy = oy +y ;
                                const auto zz = oz +z ;


                                if(xx>=0 && xx<shape[0] && yy >=0 && yy<shape[1] && zz >=0 && zz<shape[2]){
                                    const auto v = labels(xx,yy,zz);
                                    if(u != v){
                                        const auto edge = rag.findEdge(u,v);
                                        if(edge >=0 ){
                                            boundMask(x,y,z,i) = 1;
                                            if (exportBoundIds==1) {
                                                boundMaskIDs(x,y,z,i) = edge;
                                            }
                                        }
                                    }
                                }
                            }
                        }
                    }
                }
            }
            return OutType(boundMask, boundMaskIDs);;

        },
        py::arg("rag"),
        py::arg("offsets"),
        py::arg_t<bool>("exportBoundIds",true)
        );
    }



    template<std::size_t DIM, class DATA_T>
    void exportMapFeaturesToLabelArray(
        py::module & ragModule
    ){
        ragModule.def("mapFeaturesToLabelArray",
        [](
            nifty::marray::PyView<DATA_T, DIM> labelArray,
            nifty::marray::PyView<DATA_T, 2> featureArray,
            int ignoreLabel,
            float fillValue
        ){

            typedef nifty::marray::PyView<DATA_T> NumpyArrayType;

            // std::cout << "Tick 0";

            std::array<int,DIM+1> shapeFeatureImage;
            std::copy(labelArray.shapeBegin(), labelArray.shapeEnd(), shapeFeatureImage.begin());
            shapeFeatureImage.back() = featureArray.shape(1);

            NumpyArrayType featureImage(shapeFeatureImage.begin(), shapeFeatureImage.end());

            std::fill(featureImage.begin(), featureImage.end(), fillValue);

            // std::cout << "Tick 1";

            for(auto x=0; x<labelArray.shape(0); ++x){
                for(auto y=0; y<labelArray.shape(1); ++y){
                    if (DIM==2) {
                        const auto label = labelArray(x,y);
                        if (label!=ignoreLabel && label<featureArray.shape(0)) {
                            for(auto f=0; f<featureArray.shape(1); ++f){
                                featureImage(x,y,f) = featureArray(label,f);
                            }
                        }
                    }
                    else {
                        for(auto z=0; z<labelArray.shape(2); ++z){
                            if (DIM==3) {
                                // std::cout << ".";
                                const auto label = labelArray(x,y,z);
                                // std::cout << "L"<< label;
                                if (label!=ignoreLabel && label<featureArray.shape(0)) {
                                    // std::cout << "!";
                                    for(auto f=0; f<featureArray.shape(1); ++f){
                                        featureImage(x,y,z,f) = featureArray(label,f);
                                    }
                                }
                            }
                            else {
                                for(auto t=0; t<labelArray.shape(3); ++t){
                                    const auto label = labelArray(x,y,z,t);
                                    if (label!=ignoreLabel && label<featureArray.shape(0)) {
                                        for(auto f=0; f<featureArray.shape(1); ++f){
                                            featureImage(x,y,z,t,f) = featureArray(label,f);
                                        }
                                    }
                                }
                            }
                        }
                    }

                }
            }
            // std::cout << "Tick 2";

            return featureImage;

        },
        py::arg("labelArray"),
        py::arg("featureArray"),
        py::arg("ignoreLabel") = -1,
        py::arg("fillValue") = 0.
        );
    }





>>>>>>> d93ea937
    template<std::size_t DIM, class RAG, class DATA_T>
    void exportAccumulateEdgeMeanAndLength(
        py::module & ragModule
    ){
        ragModule.def("accumulateEdgeMeanAndLength",
        [](
            const RAG & rag,
            nifty::marray::PyView<DATA_T, DIM> data,
            array::StaticArray<int64_t, DIM> blocKShape,
            const int numberOfThreads
        ){

            nifty::marray::PyView<DATA_T> out({uint64_t(rag.edgeIdUpperBound()+1),uint64_t(2)});
            {
                py::gil_scoped_release allowThreads;
                array::StaticArray<int64_t, DIM> blocKShape_;
                accumulateEdgeMeanAndLength(rag, data, blocKShape, out, numberOfThreads);
            }
            return out;
        },
        py::arg("rag"),
        py::arg("data"),
        py::arg("blockShape") = array::StaticArray<int64_t,DIM>(100),
        py::arg("numberOfThreads")= -1
        );
    }


    template<std::size_t DIM, class RAG, class DATA_T>
    void exportAccumulateGeometricEdgeFeatures(
        py::module & ragModule
    ){
        ragModule.def("accumulateGeometricEdgeFeatures",
        [](
            const RAG & rag,
            array::StaticArray<int64_t, DIM> blocKShape,
            const int numberOfThreads
        ){

            nifty::marray::PyView<DATA_T> out({uint64_t(rag.edgeIdUpperBound()+1),uint64_t(17)});
            {
                py::gil_scoped_release allowThreads;
                array::StaticArray<int64_t, DIM> blocKShape_;
                accumulateGeometricEdgeFeatures(rag, blocKShape, out, numberOfThreads);
            }
            return out;
        },
        py::arg("rag"),
        py::arg("blockShape") = array::StaticArray<int64_t,DIM>(100),
        py::arg("numberOfThreads")= -1
        );
    }


    template<std::size_t DIM, class RAG, class DATA_T>
    void exportAccumulateMeanAndLength(
        py::module & ragModule
    ){
        ragModule.def("accumulateMeanAndLength",
        [](
            const RAG & rag,
            nifty::marray::PyView<DATA_T, DIM> data,
            array::StaticArray<int64_t, DIM> blocKShape,
            const int numberOfThreads,
            const bool saveMemory
        ){
            typedef nifty::marray::PyView<DATA_T> NumpyArrayType;
            typedef std::pair<NumpyArrayType, NumpyArrayType>  OutType;
            NumpyArrayType edgeOut({uint64_t(rag.edgeIdUpperBound()+1),uint64_t(2)});
            NumpyArrayType nodeOut({uint64_t(rag.nodeIdUpperBound()+1),uint64_t(2)});
            {
                py::gil_scoped_release allowThreads;
                array::StaticArray<int64_t, DIM> blocKShape_;
                accumulateMeanAndLength(rag, data, blocKShape, edgeOut, nodeOut, numberOfThreads);
            }
            return OutType(edgeOut, nodeOut);;
        },
        py::arg("rag"),
        py::arg("data"),
        py::arg("blockShape") = array::StaticArray<int64_t,DIM>(100),
        py::arg("numberOfThreads")= -1,
        py::arg_t<bool>("saveMemory",false)
        );
    }

    #ifdef WITH_HDF5
    template<std::size_t DIM, class RAG, class DATA_T>
    void exportAccumulateMeanAndLengthHdf5(
        py::module & ragModule
    ){
        ragModule.def("accumulateMeanAndLength",
        [](
            const RAG & rag,
            const nifty::hdf5::Hdf5Array<DATA_T> & data,
            array::StaticArray<int64_t, DIM> blocKShape,
            const int numberOfThreads,
            const bool saveMemory
        ){
            typedef nifty::marray::PyView<DATA_T> NumpyArrayType;
            typedef std::pair<NumpyArrayType, NumpyArrayType>  OutType;
            NumpyArrayType edgeOut({uint64_t(rag.edgeIdUpperBound()+1),uint64_t(2)});
            NumpyArrayType nodeOut({uint64_t(rag.nodeIdUpperBound()+1),uint64_t(2)});
            {
                py::gil_scoped_release allowThreads;
                array::StaticArray<int64_t, DIM> blocKShape_;
                accumulateMeanAndLength(rag, data, blocKShape, edgeOut, nodeOut, numberOfThreads);
            }
            return OutType(edgeOut, nodeOut);;
        },
        py::arg("rag"),
        py::arg("data"),
        py::arg("blockShape") = array::StaticArray<int64_t,DIM>(100),
        py::arg("numberOfThreads")= -1,
        py::arg_t<bool>("saveMemory",false)
        );
    }
    #endif




    template<std::size_t DIM, class RAG, class DATA_T>
    void exportAccumulateStandartFeatures(
        py::module & ragModule
    ){
        ragModule.def("accumulateStandartFeatures",
        [](
            const RAG & rag,
            nifty::marray::PyView<DATA_T, DIM> data,
            const double minVal,
            const double maxVal,
            array::StaticArray<int64_t, DIM> blocKShape,
            const int numberOfThreads
        ){
            typedef nifty::marray::PyView<DATA_T> NumpyArrayType;
            typedef std::pair<NumpyArrayType, NumpyArrayType>  OutType;
            NumpyArrayType edgeOut({uint64_t(rag.edgeIdUpperBound()+1),uint64_t(11)});
            NumpyArrayType nodeOut({uint64_t(rag.nodeIdUpperBound()+1),uint64_t(11)});
            {
                py::gil_scoped_release allowThreads;
                array::StaticArray<int64_t, DIM> blocKShape_;
                accumulateStandartFeatures(rag, data, minVal, maxVal, blocKShape, edgeOut, nodeOut, numberOfThreads);
            }
            return OutType(edgeOut, nodeOut);
        },
        py::arg("rag"),
        py::arg("data"),
        py::arg("minVal"),
        py::arg("maxVal"),
        py::arg("blockShape") = array::StaticArray<int64_t,DIM>(100),
        py::arg("numberOfThreads")= -1
        );
    }

    #ifdef WITH_HDF5
    template<std::size_t DIM, class RAG, class DATA_T>
    void exportAccumulateStandartFeaturesHdf5(
        py::module & ragModule
    ){
        ragModule.def("accumulateStandartFeatures",
        [](
            const RAG & rag,
            const nifty::hdf5::Hdf5Array<DATA_T> & data,
            const double minVal,
            const double maxVal,
            array::StaticArray<int64_t, DIM> blocKShape,
            const int numberOfThreads
        ){
            typedef nifty::marray::PyView<DATA_T> NumpyArrayType;
            typedef std::pair<NumpyArrayType, NumpyArrayType>  OutType;
            NumpyArrayType edgeOut({uint64_t(rag.edgeIdUpperBound()+1),uint64_t(11)});
            NumpyArrayType nodeOut({uint64_t(rag.nodeIdUpperBound()+1),uint64_t(11)});
            {
                py::gil_scoped_release allowThreads;
                array::StaticArray<int64_t, DIM> blocKShape_;
                accumulateStandartFeatures(rag, data, minVal, maxVal, blocKShape, edgeOut, nodeOut, numberOfThreads);
            }
            return OutType(edgeOut, nodeOut);
        },
        py::arg("rag"),
        py::arg("data"),
        py::arg("minVal"),
        py::arg("maxVal"),
        py::arg("blockShape") = array::StaticArray<int64_t,DIM>(100),
        py::arg("numberOfThreads")= -1
        );
    }

    #endif




    template<std::size_t DIM, class RAG, class DATA_T>
    void exportAccumulateNodeStandartFeatures(
        py::module & ragModule
    ){
        ragModule.def("accumulateNodeStandartFeatures",
        [](
            const RAG & rag,
            nifty::marray::PyView<DATA_T, DIM> data,
            const double minVal,
            const double maxVal,
            array::StaticArray<int64_t, DIM> blocKShape,
            const int numberOfThreads
        ){
            typedef nifty::marray::PyView<DATA_T> NumpyArrayType;
            NumpyArrayType nodeOut({uint64_t(rag.nodeIdUpperBound()+1),uint64_t(11)});
            {
                py::gil_scoped_release allowThreads;
                accumulateNodeStandartFeatures(rag, data, minVal, maxVal, blocKShape, nodeOut, numberOfThreads);
            }
            return nodeOut;
        },
        py::arg("rag"),
        py::arg("data"),
        py::arg("minVal"),
        py::arg("maxVal"),
        py::arg("blockShape") = array::StaticArray<int64_t,DIM>(100),
        py::arg("numberOfThreads")= -1
        );
    }

    template<std::size_t DIM, class RAG, class DATA_T>
    void exportAccumulateEdgeStandartFeatures(
        py::module & ragModule
    ){
        ragModule.def("accumulateEdgeStandartFeatures",
        [](
            const RAG & rag,
            nifty::marray::PyView<DATA_T, DIM> data,
            const double minVal,
            const double maxVal,
            array::StaticArray<int64_t, DIM> blocKShape,
            const int numberOfThreads
        ){
            typedef nifty::marray::PyView<DATA_T> NumpyArrayType;
            NumpyArrayType edgeOut({uint64_t(rag.edgeIdUpperBound()+1),uint64_t(11)});
            {
                py::gil_scoped_release allowThreads;
                accumulateEdgeStandartFeatures(rag, data, minVal, maxVal, blocKShape, edgeOut, numberOfThreads);
            }
            return edgeOut;
        },
        py::arg("rag"),
        py::arg("data"),
        py::arg("minVal"),
        py::arg("maxVal"),
        py::arg("blockShape") = array::StaticArray<int64_t,DIM>(100),
        py::arg("numberOfThreads")= -1
        );
    }



    template<std::size_t DIM, class RAG, class DATA_T>
    void exportAccumulateGeometricNodeFeatures(
        py::module & ragModule
    ){
        ragModule.def("accumulateGeometricNodeFeatures",
        [](
            const RAG & rag,
            array::StaticArray<int64_t, DIM> blocKShape,
            const int numberOfThreads
        ){
            typedef nifty::marray::PyView<DATA_T> NumpyArrayType;
            NumpyArrayType nodeOut({uint64_t(rag.nodeIdUpperBound()+1),uint64_t(3*DIM+1)});
            {
                py::gil_scoped_release allowThreads;
                accumulateGeometricNodeFeatures(rag, blocKShape, nodeOut, numberOfThreads);
            }
            return nodeOut;
        },
        py::arg("rag"),
        py::arg("blockShape") = array::StaticArray<int64_t,DIM>(100),
        py::arg("numberOfThreads")= -1
        );
    }



    void exportAccumulate(py::module & ragModule) {

        //explicit
        {
            typedef ExplicitLabelsGridRag<2, uint32_t> Rag2d;
            typedef ExplicitLabelsGridRag<3, uint32_t> Rag3d;

            typedef PyUndirectedGraph GraphType;
            typedef PyContractionGraph<PyUndirectedGraph> ContractionGraphType;


            exportAccumulateAffinitiesMeanAndLength<2, Rag2d, ContractionGraphType, float>(ragModule);
            exportAccumulateAffinitiesMeanAndLength<3, Rag3d, ContractionGraphType, float>(ragModule);


            exportMapFeaturesToBoundaries<2, Rag2d, ContractionGraphType, float>(ragModule);
            exportMapFeaturesToBoundaries<3, Rag3d, ContractionGraphType, float>(ragModule);

            // exportBoundaryMaskLongRange<2, Rag2d, ContractionGraphType, float>(ragModule);
            exportBoundaryMaskLongRange<3, Rag3d, ContractionGraphType, float>(ragModule);


            exportMapFeaturesToLabelArray<2, float>(ragModule);
            exportMapFeaturesToLabelArray<3, float>(ragModule);
            exportMapFeaturesToLabelArray<4, float>(ragModule);

            // Previous exports:

            exportAccumulateEdgeMeanAndLength<2, Rag2d, float>(ragModule);
            exportAccumulateEdgeMeanAndLength<3, Rag3d, float>(ragModule);

            exportAccumulateMeanAndLength<2, Rag2d, float>(ragModule);
            exportAccumulateMeanAndLength<3, Rag3d, float>(ragModule);


            exportAccumulateStandartFeatures<2, Rag2d, float>(ragModule);
            exportAccumulateStandartFeatures<3, Rag3d, float>(ragModule);

            exportAccumulateNodeStandartFeatures<2, Rag2d, float>(ragModule);
            exportAccumulateNodeStandartFeatures<3, Rag3d, float>(ragModule);

            exportAccumulateEdgeStandartFeatures<2, Rag2d, float>(ragModule);
            exportAccumulateEdgeStandartFeatures<3, Rag3d, float>(ragModule);

            exportAccumulateGeometricNodeFeatures<2, Rag2d, float>(ragModule);
            exportAccumulateGeometricNodeFeatures<3, Rag3d, float>(ragModule);

            exportAccumulateGeometricEdgeFeatures<2, Rag2d, float>(ragModule);
            exportAccumulateGeometricEdgeFeatures<3, Rag3d, float>(ragModule);


            #ifdef WITH_HDF5
            typedef GridRag<3, Hdf5Labels<3, uint32_t>  >  RagH53d;
            //exportAccumulateMeanAndLengthHdf5<3,RagH53d, float>(ragModule);
            exportAccumulateStandartFeaturesHdf5<3, RagH53d, uint8_t >(ragModule);
            #endif

        }
    }

} // end namespace graph
} // end namespace nifty<|MERGE_RESOLUTION|>--- conflicted
+++ resolved
@@ -39,19 +39,11 @@
 
     using namespace py;
 
-<<<<<<< HEAD
-
-=======
->>>>>>> d93ea937
     template<std::size_t DIM, class RAG, class CONTR_GRAP, class DATA_T>
     void exportAccumulateAffinitiesMeanAndLength(
         py::module & ragModule
     ){
-<<<<<<< HEAD
-        ragModule.def("accumulateAffinities",
-=======
         ragModule.def("accumulateAffinitiesMeanAndLength",
->>>>>>> d93ea937
         [](
             const RAG & rag,
             nifty::marray::PyView<DATA_T, DIM+1> affinities,
@@ -63,12 +55,8 @@
             const auto & shape = rag.labelsProxy().shape();
 
             typedef nifty::marray::PyView<DATA_T> NumpyArrayType;
-<<<<<<< HEAD
-        
-=======
             typedef std::pair<NumpyArrayType, NumpyArrayType>  OutType;
 
->>>>>>> d93ea937
             NumpyArrayType accAff({uint64_t(rag.edgeIdUpperBound()+1)});
 
             // std::vector<size_t> counter(uint64_t(rag.edgeIdUpperBound()+1), 0);
@@ -139,11 +127,7 @@
                     accAff[i] /= counter[i];
                 }
             }
-<<<<<<< HEAD
-            return accAff;
-=======
             return OutType(accAff, counter);;
->>>>>>> d93ea937
 
         },
         py::arg("rag"),
@@ -151,11 +135,6 @@
         py::arg("offsets")
         );
 
-<<<<<<< HEAD
-    }
-
-
-=======
 
 
         ragModule.def("accumulateAffinitiesMeanAndLength",
@@ -674,7 +653,6 @@
 
 
 
->>>>>>> d93ea937
     template<std::size_t DIM, class RAG, class DATA_T>
     void exportAccumulateEdgeMeanAndLength(
         py::module & ragModule
@@ -987,6 +965,10 @@
             exportAccumulateEdgeMeanAndLength<2, Rag2d, float>(ragModule);
             exportAccumulateEdgeMeanAndLength<3, Rag3d, float>(ragModule);
 
+
+
+
+
             exportAccumulateMeanAndLength<2, Rag2d, float>(ragModule);
             exportAccumulateMeanAndLength<3, Rag3d, float>(ragModule);
 
