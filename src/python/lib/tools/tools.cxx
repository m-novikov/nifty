#include <pybind11/pybind11.h>
#include <iostream>

#define FORCE_IMPORT_ARRAY
#include "xtensor-python/pytensor.hpp"
#include "xtensor-python/pyarray.hpp"

namespace py = pybind11;

PYBIND11_DECLARE_HOLDER_TYPE(T, std::shared_ptr<T>);


namespace nifty{
namespace tools{

    void exportMakeDense(py::module &);
    void exportBlocking(py::module &);
    void exportTake(py::module &);
    void exportUnique(py::module &);
    void exportNodesToBlocks(py::module &);
    void exportEdgeMapping(py::module &);
    void exportSleep(py::module &);
    void exportChangeablePriorityQueue(py::module &);
    void exportMapDictionaryToArray(py::module &);
}
}


PYBIND11_MODULE(_tools, toolsModule) {
<<<<<<< HEAD

    xt::import_numpy();

    py::options options;
    options.disable_function_signatures();

=======

    py::options options;
    options.disable_function_signatures();
    
>>>>>>> 4e668e43
    toolsModule.doc() = "tools submodule of nifty";

    using namespace nifty::tools;

    exportMakeDense(toolsModule);
    exportBlocking(toolsModule);
    exportTake(toolsModule);
    exportUnique(toolsModule);
    exportNodesToBlocks(toolsModule);
    exportEdgeMapping(toolsModule);
    exportSleep(toolsModule);
    exportChangeablePriorityQueue(toolsModule);
<<<<<<< HEAD
    exportMapDictionaryToArray(toolsModule);
=======
    
>>>>>>> 4e668e43
}<|MERGE_RESOLUTION|>--- conflicted
+++ resolved
@@ -27,19 +27,11 @@
 
 
 PYBIND11_MODULE(_tools, toolsModule) {
-<<<<<<< HEAD
 
     xt::import_numpy();
 
     py::options options;
     options.disable_function_signatures();
-
-=======
-
-    py::options options;
-    options.disable_function_signatures();
-    
->>>>>>> 4e668e43
     toolsModule.doc() = "tools submodule of nifty";
 
     using namespace nifty::tools;
@@ -52,9 +44,5 @@
     exportEdgeMapping(toolsModule);
     exportSleep(toolsModule);
     exportChangeablePriorityQueue(toolsModule);
-<<<<<<< HEAD
     exportMapDictionaryToArray(toolsModule);
-=======
-    
->>>>>>> 4e668e43
 }