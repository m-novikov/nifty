#include <pybind11/pybind11.h>
#include <pybind11/numpy.h>
#include <sstream>

#include "nifty/python/converter.hxx"

namespace py = pybind11;

#ifdef WITH_GUROBI
    #include <gurobi_c++.h>
#endif

namespace nifty{
namespace ufd{
    void initSubmoduleUfd(py::module &);
}
#ifdef WITH_HDF5
namespace hdf5{
    void initSubmoduleHdf5(py::module & );
}
#endif
}

PYBIND11_DECLARE_HOLDER_TYPE(T, std::shared_ptr<T>);


struct Configuration{

};


PYBIND11_PLUGIN(_nifty) {
    py::module niftyModule("_nifty", "nifty python bindings");

    using namespace nifty;


<<<<<<< HEAD
    ufd::initSubmoduleUfd(niftyModule);
    #ifdef WITH_HDF5
    hdf5::initSubmoduleHdf5(niftyModule);
    #endif

=======
>>>>>>> cd8262cc
    #ifdef WITH_GUROBI
        // Translate Gurobi exceptions to Python exceptions
        // (Must do this explicitly since GRBException doesn't inherit from std::exception)
        static py::exception<GRBException> exc(niftyModule, "GRBException");
        py::register_exception_translator([](std::exception_ptr p) {
            try {
                if (p) std::rethrow_exception(p);
            } catch (const GRBException &e) {
                std::ostringstream ss;
                ss << e.getMessage() << " (Error code:" << e.getErrorCode() << ")";
                exc(ss.str().c_str());
            }
        });
    #endif

    // \TODO move to another header
    py::class_<Configuration>(niftyModule, "Configuration")
        .def_property_readonly_static("WITH_CPLEX", [](py::object /* self */) { 
            #ifdef  WITH_CPLEX
            return true;
            #else
            return false;
            #endif
        })
        .def_property_readonly_static("WITH_GUROBI", [](py::object /* self */) { 
            #ifdef  WITH_GUROBI
            return true;
            #else
            return false;
            #endif
        })
        .def_property_readonly_static("WITH_GLPK", [](py::object /* self */) { 
            #ifdef  WITH_GLPK
            return true;
            #else
            return false;
            #endif
        })
        .def_property_readonly_static("WITH_HDF5", [](py::object /* self */) { 
            #ifdef  WITH_HDF5
            return true;
            #else
            return false;
            #endif
        })
        ;
    return niftyModule.ptr();
}<|MERGE_RESOLUTION|>--- conflicted
+++ resolved
@@ -34,15 +34,8 @@
 
     using namespace nifty;
 
-
-<<<<<<< HEAD
     ufd::initSubmoduleUfd(niftyModule);
-    #ifdef WITH_HDF5
-    hdf5::initSubmoduleHdf5(niftyModule);
-    #endif
-
-=======
->>>>>>> cd8262cc
+    
     #ifdef WITH_GUROBI
         // Translate Gurobi exceptions to Python exceptions
         // (Must do this explicitly since GRBException doesn't inherit from std::exception)
