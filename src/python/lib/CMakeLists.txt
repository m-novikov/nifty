

# create a custom target which bundles all python building and copying
add_custom_target(python-module)



# Create the binding library
pybind11_add_module(_nifty 
    nifty.cxx
<<<<<<< HEAD
    #############################
    # hdf5
    #############################
    tools/tools.cxx
    tools/make_dense.cxx
    #############################
    # hdf5
    #############################
    hdf5/hdf5.cxx
    hdf5/hdf5_common.cxx
    hdf5/hdf5_array.cxx
    #############################
    # ufd
    #############################
    ufd/ufd.cxx
=======
>>>>>>> cd8262cc
)





file(MAKE_DIRECTORY ${CMAKE_BINARY_DIR}/python/nifty)
file(MAKE_DIRECTORY ${CMAKE_BINARY_DIR}/python/nifty/viewer)
 

ADD_CUSTOM_COMMAND(
        TARGET _nifty
        POST_BUILD
        COMMAND ${CMAKE_COMMAND} ARGS -E copy_if_different $<TARGET_FILE:_nifty> ${CMAKE_BINARY_DIR}/python/nifty/
        COMMENT "Copying target _nifty to temporary module directory")

add_custom_target(copy_python__init__ ALL#POST_BUILD
    COMMAND cmake -E copy_if_different 
    ${CMAKE_SOURCE_DIR}/src/python/module/__init__.py 
    ${CMAKE_BINARY_DIR}/python/nifty/__init__.py)


add_custom_target(copy_python_viewer__init__ ALL#POST_BUILD
    COMMAND cmake -E copy_if_different 
    ${CMAKE_SOURCE_DIR}/src/python/module/viewer/__init__.py 
    ${CMAKE_BINARY_DIR}/python/nifty/viewer/__init__.py)






add_dependencies(python-module _nifty)
add_dependencies(python-module copy_python__init__)
add_dependencies(python-module copy_python_viewer__init__)


# submodules
add_subdirectory(graph)
add_subdirectory(hdf5)
add_subdirectory(ground_truth)
add_subdirectory(pipelines)
add_subdirectory(tools)<|MERGE_RESOLUTION|>--- conflicted
+++ resolved
@@ -8,24 +8,6 @@
 # Create the binding library
 pybind11_add_module(_nifty 
     nifty.cxx
-<<<<<<< HEAD
-    #############################
-    # hdf5
-    #############################
-    tools/tools.cxx
-    tools/make_dense.cxx
-    #############################
-    # hdf5
-    #############################
-    hdf5/hdf5.cxx
-    hdf5/hdf5_common.cxx
-    hdf5/hdf5_array.cxx
-    #############################
-    # ufd
-    #############################
-    ufd/ufd.cxx
-=======
->>>>>>> cd8262cc
 )
 
 
@@ -68,4 +50,5 @@
 add_subdirectory(hdf5)
 add_subdirectory(ground_truth)
 add_subdirectory(pipelines)
-add_subdirectory(tools)+add_subdirectory(tools)
+add_subdirectory(ufd)