from __future__ import absolute_import
from ._ufd import *


__all__ = []
for key in _ufd.__dict__.keys():
    __all__.append(key)



<<<<<<< HEAD
def ufd(size, dtype='uint32'):
    # FIXME this is broke !
    #if type(size) not in ['uint32','uint64']:
    #    raise RuntimeError("dtype must be 'uint32' or 'uint64'")
    if dtype == 'uint64':
        return Ufd_UInt64(long(size))
    return Ufd_UInt32(long(size))
=======
def ufd(size, dtype='uint64'):
    if dtype not in ['uint32','uint64']:
        raise RuntimeError("dtype must be 'uint32' or 'uint64'")
    if dtype == 'uint32':
        return Ufd_UInt32(long(size))
    elif dtype == 'uint64':
        return Ufd_UInt64(long(size))
>>>>>>> f3b8ac51
<|MERGE_RESOLUTION|>--- conflicted
+++ resolved
@@ -7,21 +7,10 @@
     __all__.append(key)
 
 
-
-<<<<<<< HEAD
-def ufd(size, dtype='uint32'):
-    # FIXME this is broke !
-    #if type(size) not in ['uint32','uint64']:
-    #    raise RuntimeError("dtype must be 'uint32' or 'uint64'")
-    if dtype == 'uint64':
-        return Ufd_UInt64(long(size))
-    return Ufd_UInt32(long(size))
-=======
 def ufd(size, dtype='uint64'):
     if dtype not in ['uint32','uint64']:
         raise RuntimeError("dtype must be 'uint32' or 'uint64'")
     if dtype == 'uint32':
         return Ufd_UInt32(long(size))
     elif dtype == 'uint64':
-        return Ufd_UInt64(long(size))
->>>>>>> f3b8ac51
+        return Ufd_UInt64(long(size))