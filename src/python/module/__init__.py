--- conflicted
+++ resolved
@@ -7,7 +7,7 @@
 
 
 
-class Timer:    
+class Timer:
     def __init__(self, name=None, verbose=True):
         self.name = name
         self.verbose = verbose
@@ -21,7 +21,7 @@
         self.dt = self.end - self.start
         if self.verbose:
             if self.name is not None:
-                print(self.name,"took",self.dt,"sec") 
+                print(self.name,"took",self.dt,"sec")
             else:
                 print("took",self.dt,"sec")
 
@@ -35,7 +35,7 @@
     s.memLimit = float(memLimit)
 
     return s
-    
+
 
 
 
@@ -197,15 +197,9 @@
     O.perturbAndMap = staticmethod(perturbAndMap)
 
 
-<<<<<<< HEAD
-__extendObj(graph.multicut.MulticutObjectiveUndirectedGraph,
+__extendLiftedMulticutObj(graph.multicut.MulticutObjectiveUndirectedGraph,
     "MulticutObjectiveUndirectedGraph")
-__extendObj(graph.multicut.MulticutObjectiveEdgeContractionGraphUndirectedGraph,
-=======
-__extendMulticutObj(graph.multicut.MulticutObjectiveUndirectedGraph, 
-    "MulticutObjectiveUndirectedGraph")
-__extendMulticutObj(graph.multicut.MulticutObjectiveEdgeContractionGraphUndirectedGraph, 
->>>>>>> 53305785
+__extendMulticutObj(graph.multicut.MulticutObjectiveEdgeContractionGraphUndirectedGraph,
     "MulticutObjectiveEdgeContractionGraphUndirectedGraph")
 del __extendMulticutObj
 
@@ -224,7 +218,7 @@
 graph.UndirectedGraph.LiftedMulticutObjective = graph.lifted_multicut.LiftedMulticutObjectiveUndirectedGraph
 
 def __extendLiftedMulticutObj(objectiveCls, objectiveName):
-    
+
     def insertLiftedEdgesBfs(self, maxDistance, returnDistance = False):
         if returnDistance :
             return self._insertLiftedEdgesBfsReturnDist(maxDistance)
@@ -335,7 +329,7 @@
 
 
 
-__extendLiftedMulticutObj(graph.UndirectedGraph.LiftedMulticutObjective, 
+__extendLiftedMulticutObj(graph.UndirectedGraph.LiftedMulticutObjective,
     "LiftedMulticutObjectiveUndirectedGraph")
 del __extendLiftedMulticutObj
 
