from __future__ import print_function

from _nifty import *
# __all__ = []
# for key in _nifty.__dict__.keys():
    # __all__.append(key)

import types
from functools import partial
import numpy
import time
import sys

import graph
import hdf5
import tools
import ufd



<<<<<<< HEAD

=======
>>>>>>> 95a61353
class Timer:
    def __init__(self, name=None, verbose=True):
        """
        @brief      Class for timer.
        """
        self.name = name
        self.verbose = verbose

    def __enter__(self):
        self.start = time.clock()
        return self

    def __exit__(self, *args):
        self.end = time.clock()
        self.dt = self.end - self.start
        if self.verbose:
            if self.name is not None:
                print(self.name,"took",self.dt,"sec")
            else:
                print("took",self.dt,"sec")


<|MERGE_RESOLUTION|>--- conflicted
+++ resolved
@@ -17,11 +17,6 @@
 import ufd
 
 
-
-<<<<<<< HEAD
-
-=======
->>>>>>> 95a61353
 class Timer:
     def __init__(self, name=None, verbose=True):
         """
