from __future__ import absolute_import
from __future__ import print_function

from ._nifty import *




import types
import numpy
import time
import sys

from . import graph
from . import tools
from . import ufd


class Timer:
    def __init__(self, name=None, verbose=True):
<<<<<<< HEAD
        """[summary]

        [description]

        Keyword Arguments:
            name {[type]} -- [description] (default: {None})
            verbose {bool} -- [description] (default: {True})
=======
        """Timer class as with statement
        
        Time pieces of code with a with statement timer

        Examples:

            import nifty
            with nifty.Timer() as t:
                import time
                time.sleep()

            
        Args:
            name: name to print (default: {None})
            verbose: do printout (default: {True})
>>>>>>> d0181ceb
        """
        self.name = name
        self.verbose = verbose

    def __enter__(self):
        self.start = time.clock()
        return self

    def __exit__(self, *args):
        self.end = time.clock()
        self.elapsedTime = self.end - self.start
        if self.verbose:
            if self.name is not None:
                print(self.name,"took",self.elapsedTime,"sec")
            else:
                print("took",self.elapsedTime,"sec")


<|MERGE_RESOLUTION|>--- conflicted
+++ resolved
@@ -16,17 +16,9 @@
 from . import ufd
 
 
+
 class Timer:
     def __init__(self, name=None, verbose=True):
-<<<<<<< HEAD
-        """[summary]
-
-        [description]
-
-        Keyword Arguments:
-            name {[type]} -- [description] (default: {None})
-            verbose {bool} -- [description] (default: {True})
-=======
         """Timer class as with statement
         
         Time pieces of code with a with statement timer
@@ -42,7 +34,6 @@
         Args:
             name: name to print (default: {None})
             verbose: do printout (default: {True})
->>>>>>> d0181ceb
         """
         self.name = name
         self.verbose = verbose
