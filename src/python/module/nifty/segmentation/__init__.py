--- conflicted
+++ resolved
@@ -6,16 +6,11 @@
 import skimage.segmentation
 from scipy.misc import imresize as __imresize
 from scipy.ndimage import zoom as __zoom
-<<<<<<< HEAD
-=======
 import scipy.ndimage
->>>>>>> b71e687b
 from matplotlib.colors import ListedColormap as __ListedColormap
 import numpy
 
 
-<<<<<<< HEAD
-=======
 
 def slic(image, nSegments, components):
     """ same as skimage.segmentation.slic """
@@ -23,7 +18,6 @@
         compactness=compactness)
 
 
->>>>>>> b71e687b
 def seededWatersheds(heightMap, seeds=None, method="node_weighted", acc="max"):
     """Seeded watersheds segmentation
     
@@ -35,23 +29,14 @@
     
     Args:
         heightMap (numpy.ndarray) : height / evaluation map  
-<<<<<<< HEAD
-        seeds (numpy.ndarray) : Seeds as non zero elements in the array 
-            (default: {"max"})
-=======
         seeds (numpy.ndarray) : Seeds as non zero elements in the array.
             (default: {nifty.segmentation.localMinimaSeeds(heightMap)})
->>>>>>> b71e687b
         method (str): Algorithm type can be:
 
             *   "node_weighted": ordinary node weighted watershed
             *   "edge_weighted": edge weighted watershed (minimum spanning tree)
         
-<<<<<<< HEAD
-            (default: {nifty.segmentation.localMinimaSeeds(heightMap)})
-=======
             (default: {"max"})
->>>>>>> b71e687b
 
         acc (str): If method is "edge_weighted", one needs to specify how
             to convert the heightMap into an edgeMap.
@@ -213,11 +198,8 @@
     if image.ndim != 2:
         raise RuntimeError("localMaxima is currently only implemented for 2D images")
 
-<<<<<<< HEAD
-=======
     return  __peak_local_max(image, exclude_border=False, indices=False)
 
->>>>>>> b71e687b
 def connectedComponents(labels, dense=True, ignoreBackground=False):
     """get connected components of a label image
     
@@ -291,11 +273,7 @@
     cc = connectedComponents(lm, dense=True, ignoreBackground=True)
     return cc
     
-<<<<<<< HEAD
-def markBoundaries(image, segmentation, color=None):
-=======
 def markBoundaries(image, segmentation, color=None, thin=True):
->>>>>>> b71e687b
     """Mark the boundaries in an image
     
     Mark boundaries in an image.
@@ -360,15 +338,8 @@
 
 
 
-<<<<<<< HEAD
-    return __mark_boundaries(img2, seg2.astype('uint32'), color=color)
-
-def randColormap(size, zeroToZero=False):
-    cmap = numpy.random.rand (size,3)
-=======
 def randomColormap(size=10000, zeroToZero=False):
     cmap = numpy.random.rand (int(size),3)
->>>>>>> b71e687b
     if zeroToZero:
         cmap[0,:] = 0
     cmap = __ListedColormap(cmap)
