--- conflicted
+++ resolved
@@ -23,16 +23,12 @@
 except ImportError:
     WITH_H5PY = False
 
-<<<<<<< HEAD
 if Configuration.WITH_Z5:
     import nifty.z5
-=======
-def gridRag(labels, numberOfThreads=-1, serialization = None):
->>>>>>> 4e668e43
 
     labels = labels if numpy.issubdtype(labels.dtype, numpy.unsignedinteger) else numpy.require(labels, dtype=numpy.uint64)
 
-<<<<<<< HEAD
+
 def gridRag(labels,
             numberOfLabels,
             blockShape=None,
@@ -44,9 +40,6 @@
     blockShape_ = [100] * dim if blockShape is None else blockShape
 
     if dim == 2:
-=======
-    if labels.ndim == 2:
->>>>>>> 4e668e43
         if serialization is None:
             return explicitLabelsGridRag2D(labels,
                                            blockShape=blockShape_,
@@ -57,13 +50,9 @@
                                            numberOfLabels=numberOfLabels,
                                            serialization=serialization)
 
-<<<<<<< HEAD
     elif dim == 3:
         factory = explicitLabelsGridRag3D32 if dtype == numpy.dtype('uint32') \
             else explicitLabelsGridRag3D64
-=======
-    elif labels.ndim == 3:
->>>>>>> 4e668e43
         if serialization is None:
             return factory(labels,
                            blockShape=blockShape_,
