from __future__ import absolute_import
from ._graph import *

from .. import Configuration
from . import optimization

from . optimization import multicut
from . optimization import lifted_multicut
from . optimization import mincut

<<<<<<< HEAD
from . import multicut
from . import lifted_multicut
from . import rag
=======

# import optimization.multicut as multicut
# import optimization.lifted_multicut as lifted_multicut
# import optimization.mincut as mincut
# from . import rag
>>>>>>> 0bad2147

import numpy
from functools import partial
import types

__all__ = []

for key in _graph.__dict__.keys():
    __all__.append(key)


ilpSettings = multicut.ilpSettings





# multicut objective
UndirectedGraph.MulticutObjective                     = multicut.MulticutObjectiveUndirectedGraph
UndirectedGraph.EdgeContractionGraph                  = EdgeContractionGraphUndirectedGraph
EdgeContractionGraphUndirectedGraph.MulticutObjective = multicut.MulticutObjectiveEdgeContractionGraphUndirectedGraph


UndirectedGraph.MincutObjective                     = mincut.MincutObjectiveUndirectedGraph
UndirectedGraph.EdgeContractionGraph                  = EdgeContractionGraphUndirectedGraph
EdgeContractionGraphUndirectedGraph.MincutObjective = mincut.MincutObjectiveEdgeContractionGraphUndirectedGraph


# lifted multicut objective
UndirectedGraph.LiftedMulticutObjective = lifted_multicut.LiftedMulticutObjectiveUndirectedGraph






class EdgeContractionGraphCallback(EdgeContractionGraphCallbackImpl):
    def __init__(self):
        super(EdgeContractionGraphCallback, self).__init__()


        try:
            self.contractEdgeCallback = types.MethodType(self.contractEdge, self,
                                            EdgeContractionGraphCallback)
        except AttributeError:
            pass

        try:
            self.mergeEdgesCallback = types.MethodType(self.mergeEdges, self,
                                            EdgeContractionGraphCallback)
        except AttributeError:
            pass

        try:
            self.mergeNodesCallback = types.MethodType(self.mergeNodes, self,
                                        EdgeContractionGraphCallback)
        except AttributeError:
            pass

        try:
            self.contractEdgeDoneCallback = types.MethodType(self.contractEdgeDone, self,
                                        EdgeContractionGraphCallback)
        except AttributeError:
            pass

    #def contractEdgeCallback(self, edge):
    #    pass
    #def contractEdgeDoneCallback(self, edge):
    #    pass

#EdgeContractionGraphCallback.__module__ = "graph"
EdgeContractionGraphCallback = EdgeContractionGraphCallback

def edgeContractionGraph(g, callback):
    Ecg = g.__class__.EdgeContractionGraph
    ecg = Ecg(g, callback)
    return ecg



<|MERGE_RESOLUTION|>--- conflicted
+++ resolved
@@ -8,17 +8,7 @@
 from . optimization import lifted_multicut
 from . optimization import mincut
 
-<<<<<<< HEAD
-from . import multicut
-from . import lifted_multicut
 from . import rag
-=======
-
-# import optimization.multicut as multicut
-# import optimization.lifted_multicut as lifted_multicut
-# import optimization.mincut as mincut
-# from . import rag
->>>>>>> 0bad2147
 
 import numpy
 from functools import partial
