from __future__ import absolute_import
from . import _agglo as __agglo
from ._agglo import *

import numpy

__all__ = []
for key in __agglo.__dict__.keys():
    __all__.append(key)
    try:
        __agglo.__dict__[key].__module__='nifty.graph.agglo'
    except:
        pass

from ...tools import makeDense as __makeDense


def updatRule(name, **kwargs):
    if name == 'max':
        return MaxSettings()
    elif name == 'min':
        return MinSettings()
    elif name == 'sum':
        return SumSettings()
    elif name == 'mean':
        return ArithmeticMeanSettings()
    elif name in ['gmean', 'generalized_mean']:
        p = kwargs.get('p',1.0)
        return GeneralizedMeanSettings(p=float(p))
    elif name in ['smax', 'smooth_max']:
        p = kwargs.get('p',0.0)
        return SmoothMaxSettings(p=float(p))
    elif name in ['rank','quantile', 'rank_order']:
        q = kwargs.get('q',0.5)
        numberOfBins = kwargs.get('numberOfBins',40)
        return RankOrderSettings(q=float(q), numberOfBins=int(numberOfBins))
    else:
        return NotImplementedError("not yet implemented")


# def fixationClusterPolicy(graph,
#     mergePrios=None,
#     notMergePrios=None,
#     edgeSizes=None,
#     isLocalEdge=None,
#     updateRule0="smooth_max",
#     updateRule1="smooth_max",
#     p0=float('inf'),
#     p1=float('inf'),
#     zeroInit=False):

#     if isLocalEdge is None:
#         raise RuntimeError("`isLocalEdge` must not be none")

#     if mergePrios is None and if notMergePrios is  None:
#         raise RuntimeError("`mergePrios` and `notMergePrios` cannot be both None")

#     if mergePrio is None:
#         nmp = notMergePrios.copy()
#         nmp -= nmp.min()
#         nmp /= nmp.max()
#         mp = 1.0 = nmp
#     elif notMergePrios is None:
#         mp = notMergePrios.copy()
#         mp -= mp.min()
#         mp /= mp.max()
#         nmp = 1.0 = mp
#     else:
#         mp = mergePrios
#         nmp = notMergePrios

#     if edgeSizes is None:
#         edgeSizes = numpy.ones(graph.edgeIdUpperBound+1)




#     if(updateRule0 == "histogram_rank" and updateRule1 == "histogram_rank"):
#         return nifty.graph.agglo.rankFixationClusterPolicy(graph=graph,
#             mergePrios=mp, notMergePrios=nmp,
#                         edgeSizes=edgeSizes, isMergeEdge=isLocalEdge,
#                         q0=p0, q1=p1, zeroInit=zeroInit)
#     elif(updateRule0 in ["smooth_max","generalized_mean"] and updateRule1 in ["smooth_max","generalized_mean"]):


#         return  nifty.graph.agglo.generalizedMeanFixationClusterPolicy(graph=g,
#                         mergePrios=mp, notMergePrios=nmp,
#                         edgeSizes=edgeSizes, isMergeEdge=isLocalEdge,
#                         p0=p0, p1=p1, zeroInit=zeroInit)















def sizeLimitClustering(graph, nodeSizes, minimumNodeSize,
                        edgeIndicators=None,edgeSizes=None,
                        sizeRegularizer=0.001, gamma=0.999,
                        makeDenseLabels=False):

    s = graph.edgeIdUpperBound + 1

    def rq(data):
        return numpy.require(data, 'float32')

    nodeSizes  = rq(nodeSizes)

    if edgeIndicators is None:
        edgeIndicators = numpy.ones(s,dtype='float32')
    else:
        edgeIndicators = rq(edgeIndicators)

    if edgeSizes is None:
        edgeSizes = numpy.ones(s,dtype='float32')
    else:
        edgeSizes = rq(edgeSizes)



    cp =  minimumNodeSizeClusterPolicy(graph, edgeIndicators=edgeIndicators,
                                              edgeSizes=edgeSizes,
                                              nodeSizes=nodeSizes,
                                              minimumNodeSize=float(minimumNodeSize),
                                              sizeRegularizer=float(sizeRegularizer),
                                              gamma=float(gamma))

    agglo = agglomerativeClustering(cp)

    agglo.run()
    labels = agglo.result()

    if makeDenseLabels:
        labels = __makeDense(labels)

    return labels;




def ucmFeatures(graph, edgeIndicators, edgeSizes, nodeSizes,
                sizeRegularizers = numpy.arange(0.1,1,0.1) ):

    def rq(data):
        return numpy.require(data, 'float32')

    edgeIndicators = rq(edgeIndicators)

    if edgeSizes is None:
        edgeSizes = numpy.ones(graph.numberOfEdges, dtype='float32')
    else:
        edgeSizes = rq(edgeSizes)


    if nodeSizes is None:
        nodeSizes = numpy.ones(graph.numberOfNodes, dtype='float32')
    else:
        nodeSizes = rq(nodeSizes)

    fOut = []
    # policy
    for sr in sizeRegularizers:

        sr = float(sr)
        cp = edgeWeightedClusterPolicyWithUcm(graph=graph, edgeIndicators=edgeIndicators,
                edgeSizes=edgeSizes, nodeSizes=nodeSizes, sizeRegularizer=sr)


        agglo = agglomerativeClustering(cp)



        hA = agglo.runAndGetDendrogramHeight()[:,None]
        hB = agglo.ucmTransform(cp.edgeIndicators)[:,None]

        fOut.extend([hA,hB])

<<<<<<< HEAD
    return numpy.concatenate(fOut, axis=1)
=======
    return numpy.concatenate(fOut, axis=1)


def greedyGraphEdgeContraction(graph,
                          signed_edge_weights,
                          update_rule = 'mean',
                          threshold = 0.5,
                          # unsigned_edge_weights = None,
                          add_cannot_link_constraints= False,
                          edge_sizes = None,
                          node_sizes = None,
                          is_merge_edge = None,
                          size_regularizer = 0.0,
                          ):
    """

    :param graph:
    :return:
    """
    def parse_update_rule(rule):
        accepted_rules_1 = ['max', 'min', 'mean', 'ArithmeticMean', 'sum']
        accepted_rules_2 = ['generalized_mean', 'rank', 'smooth_max']
        if not isinstance(rule, str):
            rule = rule.copy()
            assert isinstance(rule, dict)
            rule_name = rule.pop('name')
            p = rule.get('p')
            q = rule.get('q')
            assert rule_name in accepted_rules_1 + accepted_rules_2, "Passed update rule is not implemented"
            assert not (p is None and q is None), "Passed update rule is not implemented"
            parsed_rule = updatRule(rule_name, **rule)
        else:
            assert rule in accepted_rules_1, "Passed update rule is not implemented"
            parsed_rule = updatRule(rule)

        return parsed_rule

    # if unsigned_edge_weights is not None:
    #     assert signed_edge_weights is None, "Both signed and unsigned weights were given!"
    #     assert threshold is not None, "For unsigned weights it is necessary to define a threshold parameter!"
    #     signed_edge_weights = unsigned_edge_weights - threshold

    merge_prio = numpy.where(signed_edge_weights > 0, signed_edge_weights, -1.)
    not_merge_prio = numpy.where(signed_edge_weights < 0, -signed_edge_weights, -1.)

    parsed_rule = parse_update_rule(update_rule)

    costs_in_PQ = True if update_rule == 'sum' else False

    edge_sizes = numpy.ones_like(signed_edge_weights) if edge_sizes is None else edge_sizes
    is_merge_edge = numpy.ones_like(signed_edge_weights) if is_merge_edge is None else is_merge_edge
    node_sizes = numpy.ones(graph.numberOfNodes ,dtype='float32') if node_sizes is None else node_sizes


    return fixationClusterPolicy(graph=graph,
                          mergePrios=merge_prio,
                          notMergePrios=not_merge_prio,
                          isMergeEdge=is_merge_edge,
                          edgeSizes=edge_sizes,
                          nodeSizes=node_sizes,
                          updateRule0=parsed_rule,
                          updateRule1=parsed_rule,
                          zeroInit=False,
                          initSignedWeights=False,
                          sizeRegularizer=size_regularizer,
                          sizeThreshMin=0.,
                          sizeThreshMax=0.,
                          postponeThresholding=False,
                          costsInPQ=costs_in_PQ,
                          checkForNegCosts=True,
                          addNonLinkConstraints=add_cannot_link_constraints,
                          threshold=threshold)


greedyGraphEdgeContraction.__doc__ = """
Greedy edge contraction of a graph..

Accepted update rules:
 - 'mean'
 - 'max'
 - 'min'
 - 'sum'
 - {name: 'rank', q=0.5, numberOfBins=40}
 - {name: 'generalized_mean', p=2.0}   # 1.0 is mean
 - {name: 'smooth_max', p=2.0}   # 0.0 is mean
 """
>>>>>>> 8262670a
<|MERGE_RESOLUTION|>--- conflicted
+++ resolved
@@ -38,7 +38,7 @@
         return NotImplementedError("not yet implemented")
 
 
-# def fixationClusterPolicy(graph,
+# def fixationClusterPolicy(graph, 
 #     mergePrios=None,
 #     notMergePrios=None,
 #     edgeSizes=None,
@@ -48,7 +48,7 @@
 #     p0=float('inf'),
 #     p1=float('inf'),
 #     zeroInit=False):
-
+    
 #     if isLocalEdge is None:
 #         raise RuntimeError("`isLocalEdge` must not be none")
 
@@ -81,29 +81,29 @@
 #                         edgeSizes=edgeSizes, isMergeEdge=isLocalEdge,
 #                         q0=p0, q1=p1, zeroInit=zeroInit)
 #     elif(updateRule0 in ["smooth_max","generalized_mean"] and updateRule1 in ["smooth_max","generalized_mean"]):
-
+        
 
 #         return  nifty.graph.agglo.generalizedMeanFixationClusterPolicy(graph=g,
 #                         mergePrios=mp, notMergePrios=nmp,
 #                         edgeSizes=edgeSizes, isMergeEdge=isLocalEdge,
 #                         p0=p0, p1=p1, zeroInit=zeroInit)
 
-
-
-
-
-
-
-
-
-
-
-
-
-
-
-def sizeLimitClustering(graph, nodeSizes, minimumNodeSize,
-                        edgeIndicators=None,edgeSizes=None,
+       
+
+
+
+
+
+
+
+
+
+
+
+
+
+def sizeLimitClustering(graph, nodeSizes, minimumNodeSize, 
+                        edgeIndicators=None,edgeSizes=None, 
                         sizeRegularizer=0.001, gamma=0.999,
                         makeDenseLabels=False):
 
@@ -126,7 +126,7 @@
 
 
 
-    cp =  minimumNodeSizeClusterPolicy(graph, edgeIndicators=edgeIndicators,
+    cp =  minimumNodeSizeClusterPolicy(graph, edgeIndicators=edgeIndicators, 
                                               edgeSizes=edgeSizes,
                                               nodeSizes=nodeSizes,
                                               minimumNodeSize=float(minimumNodeSize),
@@ -146,22 +146,22 @@
 
 
 
-def ucmFeatures(graph, edgeIndicators, edgeSizes, nodeSizes,
+def ucmFeatures(graph, edgeIndicators, edgeSizes, nodeSizes, 
                 sizeRegularizers = numpy.arange(0.1,1,0.1) ):
-
+    
     def rq(data):
         return numpy.require(data, 'float32')
-
+ 
     edgeIndicators = rq(edgeIndicators)
 
     if edgeSizes is None:
-        edgeSizes = numpy.ones(graph.numberOfEdges, dtype='float32')
+        edgeSizes = numpy.ones(s,dtype='float32')
     else:
         edgeSizes = rq(edgeSizes)
 
 
     if nodeSizes is None:
-        nodeSizes = numpy.ones(graph.numberOfNodes, dtype='float32')
+        nodeSizes = numpy.ones(s,dtype='float32')
     else:
         nodeSizes = rq(nodeSizes)
 
@@ -183,9 +183,6 @@
 
         fOut.extend([hA,hB])
 
-<<<<<<< HEAD
-    return numpy.concatenate(fOut, axis=1)
-=======
     return numpy.concatenate(fOut, axis=1)
 
 
@@ -271,5 +268,4 @@
  - {name: 'rank', q=0.5, numberOfBins=40}
  - {name: 'generalized_mean', p=2.0}   # 1.0 is mean
  - {name: 'smooth_max', p=2.0}   # 0.0 is mean
- """
->>>>>>> 8262670a
+ """