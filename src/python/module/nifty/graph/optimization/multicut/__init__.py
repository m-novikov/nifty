--- conflicted
+++ resolved
@@ -1,16 +1,10 @@
 from __future__ import absolute_import
-<<<<<<< HEAD
-
 import sys
-=======
+from functools import partial
+
 from ._multicut import *
 from .... import Configuration
 from ... import (UndirectedGraph,EdgeContractionGraphUndirectedGraph)
->>>>>>> 935fba7f61ff7020b5515bda2bc1cf2c1c986a36
-from functools import partial
-
-from ._multicut import *
-from .... import Configuration
 
 __all__ = []
 for key in _multicut.__dict__.keys():
@@ -27,12 +21,7 @@
     return s
 
 
-<<<<<<< HEAD
-def __extendMulticutObj(objectiveCls, objectiveName):
-=======
-
 def __extendMulticutObj(objectiveCls, objectiveName, graphCls):
->>>>>>> 935fba7f61ff7020b5515bda2bc1cf2c1c986a36
 
 
     def getCls(prefix, postfix):
@@ -55,9 +44,12 @@
 
     O = objectiveCls
 
-    def multicutVerboseVisitor(visitNth=1,timeLimit=0):
+    def multicutVerboseVisitor(visitNth=1,timeLimit=None):
         V = getMcCls("MulticutVerboseVisitor")
-        return V(visitNth,timeLimit)
+        if timeLimit is not None:
+            return V(visitNth,timeLimit)
+        else:
+            return V(visitNth)
     O.multicutVerboseVisitor = staticmethod(multicutVerboseVisitor)
     O.verboseVisitor = staticmethod(multicutVerboseVisitor)
 
@@ -102,7 +94,7 @@
     def cgcFactory(doCutPhase=True, doGlueAndCutPhase=True, mincutFactory=None):
         if mincutFactory is None:
             if Configuration.WITH_QPBO:
-                mincutFactory = graphCls.MincutObjective.greedyAdditiveFactory(improve=False)
+                mincutFactory = graphCls.MincutObjective.mincutQpboFactory(improve=False)
             else:
                 raise RuntimeError("default mincutFactory needs to be compiled WITH_QPBO")
 
@@ -197,7 +189,6 @@
     if Configuration.WITH_LP_MP:
         def multicutMpFactory(
                 mcFactory = None,
-                greedyWarmstart = False,
                 numberOfIterations = 1000,
                 verbose = 0,
                 primalComputationInterval = 100,
@@ -218,7 +209,6 @@
             settings, factoryCls = getSettingsAndFactoryCls("MulticutMp")
 
             settings.mcFactory = mcFactory
-            settings.greedyWarmstart = greedyWarmstart
             settings.numberOfIterations = numberOfIterations
             settings.verbose = verbose
             settings.primalComputationInterval = primalComputationInterval
