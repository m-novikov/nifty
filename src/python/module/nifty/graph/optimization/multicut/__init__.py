--- conflicted
+++ resolved
@@ -100,12 +100,6 @@
             else:
                 raise RuntimeError("default mincutFactory needs to be compiled WITH_QPBO")
 
-<<<<<<< HEAD
-        print("nodeNumStopCond",nodeNumStopCond)
-
-
-=======
->>>>>>> 2713964b
         if Configuration.WITH_QPBO:
             s,F = getSettingsAndFactoryCls("Cgc")
             s.doCutPhase = bool(doCutPhase)
