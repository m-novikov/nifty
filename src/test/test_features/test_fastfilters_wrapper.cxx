#define BOOST_TEST_MODULE NiftyTestFeatureFunctors

#include <boost/test/unit_test.hpp>

#include <iostream> 
#include <tuple> 

#include "nifty/tools/runtime_check.hxx"
#include "nifty/features/fastfilters_wrapper.hxx"
#include "nifty/parallel/threadpool.hxx"

// test data generated with ff pybindings

//
// 2d filters
//

//std::tuple<std::vector<std::vector<float>>> get2DTestData() {
auto get2DTestData() {

    std::vector<std::vector<float>> gaussian2D(5, std::vector<float>());
    gaussian2D[0] = std::vector<float>( {0.01166641,  0.02662143,  0.04310189,  0.02662143,  0.01166641} );
    gaussian2D[1] = std::vector<float>( {0.02662143,  0.0607471 ,  0.09835363,  0.0607471 ,  0.02662143} );
    gaussian2D[2] = std::vector<float>( {0.04310189,  0.09835364,  0.15924114,  0.09835364,  0.04310189} );
    gaussian2D[3] = std::vector<float>( {0.02662143,  0.0607471 ,  0.09835363,  0.0607471 ,  0.02662143} );
    gaussian2D[4] = std::vector<float>( {0.01166641,  0.02662143,  0.04310189,  0.02662143,  0.01166641} );
    
    std::vector<std::vector<float>> laplacian2D(5, std::vector<float>());
    laplacian2D[0] = std::vector<float>( {0.07002892,  0.0837328 ,  0.08667994,  0.0837328 ,  0.07002892} );
    laplacian2D[1] = std::vector<float>( {0.0837328 ,  0.0174964 , -0.08323152,  0.0174964 ,  0.0837328 } );
    laplacian2D[2] = std::vector<float>( {0.08667994, -0.08323152, -0.3153795 , -0.08323152,  0.08667994} );
    laplacian2D[3] = std::vector<float>( {0.0837328 ,  0.0174964 , -0.08323152,  0.0174964 ,  0.0837328 } );
    laplacian2D[4] = std::vector<float>( {0.07002892,  0.0837328 ,  0.08667994,  0.0837328 ,  0.07002892} );
    
    std::vector<std::vector<float>> hessian02D(5, std::vector<float>());
    hessian02D[0] = std::vector<float>( {0.03501446,  0.07989904,  0.12936191,  0.07989904,  0.03501446} );
    hessian02D[1] = std::vector<float>( {0.07989904,  0.06104838,  0.01416392,  0.06104838,  0.07989904} );
    hessian02D[2] = std::vector<float>( {0.12936191,  0.01416392, -0.15768975,  0.01416392,  0.12936191} );
    hessian02D[3] = std::vector<float>( {0.07989904,  0.06104838,  0.01416392,  0.06104838,  0.07989904} );
    hessian02D[4] = std::vector<float>( {0.03501446,  0.07989904,  0.12936191,  0.07989904,  0.03501446} );
    
    std::vector<std::vector<float>> hessian12D(5, std::vector<float>());
    hessian12D[0] = std::vector<float>( { 0.03501446,  0.00383376, -0.04268197,  0.00383376,  0.03501446} );
    hessian12D[1] = std::vector<float>( { 0.00383376, -0.04355198, -0.09739543, -0.04355198,  0.00383376} );
    hessian12D[2] = std::vector<float>( {-0.04268197, -0.09739544, -0.15768975, -0.09739544, -0.04268197} );
    hessian12D[3] = std::vector<float>( { 0.00383376, -0.04355198, -0.09739543, -0.04355198,  0.00383376} );
    hessian12D[4] = std::vector<float>( { 0.03501446,  0.00383376, -0.04268197,  0.00383376,  0.03501446} );

<<<<<<< HEAD
    return std::make_tuple(gaussian2D, laplacian2D, hessian02D, hessian12D);
=======
    std::vector<size_t> shapeIn({5,5});
    nifty::marray::Marray<float> in(shapeIn.begin(), shapeIn.end());
    std::fill(in.begin(), in.end(), 0.);
    in(2,2) = 1.;

    using namespace nifty::features;

    // fastfilters segfault for larger sigmas for a 5x5 array
    std::vector<double> sigmas({1.});
    GaussianSmoothing gs;
    LaplacianOfGaussian log;
    HessianOfGaussianEigenvalues hog;

    std::vector<FilterBase*> filters({&gs,&log,&hog});
    ApplyFilters<2> functor(sigmas, filters);
    
    std::vector<size_t> shapeOut({functor.numberOfChannels(),shapeIn[0],shapeIn[1]});
    nifty::marray::Marray<float> out(shapeOut.begin(), shapeOut.end());
    
    functor(in, out);
    
    // test shapes
    NIFTY_TEST_OP(out.shape(1),==,shapeIn[0])
    NIFTY_TEST_OP(out.shape(2),==,shapeIn[1])
    NIFTY_TEST_OP(out.shape(0),==,functor.numberOfChannels())

    // test filter responses for correctnes for first sigma val
    for(size_t y = 0; y < in.shape(0); y++) { 
        for(size_t x = 0; x < in.shape(1); x++) { 
            NIFTY_CHECK_EQ_TOL(out(0,y,x),gaussian2D[y][x],1e-6)
            NIFTY_CHECK_EQ_TOL(out(1,y,x),laplacian2D[y][x],1e-6)
            NIFTY_CHECK_EQ_TOL(out(2,y,x),hessian02D[y][x],1e-6)
            NIFTY_CHECK_EQ_TOL(out(3,y,x),hessian12D[y][x],1e-6)
        }
    }
>>>>>>> f3b8ac51

}

// 3d test data
//std::tuple<std::vector<std::vector<std::vector<float>>>> get3DTestData() {
auto get3DTestData() {

    std::vector<std::vector<std::vector<float>>> gaussian3D(5, std::vector<std::vector<float>>(5, std::vector<float>()));
    gaussian3D[0][0] = std::vector<float>( {0.0012601 ,  0.00287541,  0.00465549,  0.00287541,  0.0012601 } );
    gaussian3D[0][1] = std::vector<float>( {0.00287541,  0.00656136,  0.01062329,  0.00656136,  0.00287541} );
    gaussian3D[0][2] = std::vector<float>( {0.00465549,  0.01062329,  0.01719982,  0.01062329,  0.00465549} );
    gaussian3D[0][3] = std::vector<float>( {0.00287541,  0.00656136,  0.01062329,  0.00656136,  0.00287541} );
    gaussian3D[0][4] = std::vector<float>( {0.0012601 ,  0.00287541,  0.00465549,  0.00287541,  0.0012601 } );
    
    gaussian3D[1][0] = std::vector<float>( {0.00287541,  0.00656136,  0.01062329,  0.00656136,  0.00287541} );
    gaussian3D[1][1] = std::vector<float>( {0.00656136,  0.01497229,  0.02424115,  0.01497229,  0.00656136} );
    gaussian3D[1][2] = std::vector<float>( {0.01062329,  0.02424115,  0.03924805,  0.02424115,  0.01062329} );
    gaussian3D[1][3] = std::vector<float>( {0.00656136,  0.01497229,  0.02424115,  0.01497229,  0.00656136} );
    gaussian3D[1][4] = std::vector<float>( {0.00287541,  0.00656136,  0.01062329,  0.00656136,  0.00287541} );
    
    gaussian3D[2][0] = std::vector<float>( {0.00465549,  0.01062329,  0.01719982,  0.01062329,  0.00465549} );
    gaussian3D[2][1] = std::vector<float>( {0.01062329,  0.02424115,  0.03924805,  0.02424115,  0.01062329} );
    gaussian3D[2][2] = std::vector<float>( {0.01719982,  0.03924805,  0.06354523,  0.03924805,  0.01719982} );
    gaussian3D[2][3] = std::vector<float>( {0.01062329,  0.02424115,  0.03924805,  0.02424115,  0.01062329} );
    gaussian3D[2][4] = std::vector<float>( {0.00465549,  0.01062329,  0.01719982,  0.01062329,  0.00465549} );
    
    gaussian3D[3][0] = std::vector<float>( {0.00287541,  0.00656136,  0.01062329,  0.00656136,  0.00287541} );
    gaussian3D[3][1] = std::vector<float>( {0.00656136,  0.01497229,  0.02424115,  0.01497229,  0.00656136} );
    gaussian3D[3][2] = std::vector<float>( {0.01062329,  0.02424115,  0.03924805,  0.02424115,  0.01062329} );
    gaussian3D[3][3] = std::vector<float>( {0.00656136,  0.01497229,  0.02424115,  0.01497229,  0.00656136} );
    gaussian3D[3][4] = std::vector<float>( {0.00287541,  0.00656136,  0.01062329,  0.00656136,  0.00287541} );
    
    gaussian3D[4][0] = std::vector<float>( {0.0012601 ,  0.00287541,  0.00465549,  0.00287541,  0.0012601 } );
    gaussian3D[4][1] = std::vector<float>( {0.00287541,  0.00656136,  0.01062329,  0.00656136,  0.00287541} );
    gaussian3D[4][2] = std::vector<float>( {0.00465549,  0.01062329,  0.01719982,  0.01062329,  0.00465549} );
    gaussian3D[4][3] = std::vector<float>( {0.00287541,  0.00656136,  0.01062329,  0.00656136,  0.00287541} );
    gaussian3D[4][4] = std::vector<float>( {0.0012601 ,  0.00287541,  0.00465549,  0.00287541,  0.0012601 } );
    
    std::vector<std::vector<std::vector<float>>> laplacian3D(5, std::vector<std::vector<float>>(5, std::vector<float>()));
    laplacian3D[0][0] = std::vector<float>( {0.01134586,  0.01767407,  0.02333493,  0.01767407,  0.01134586} );
    laplacian3D[0][1] = std::vector<float>( {0.01767407,  0.02158247,  0.0228938 ,  0.02158247,  0.01767407} );
    laplacian3D[0][2] = std::vector<float>( {0.02333493,  0.0228938 ,  0.0175574 ,  0.0228938 ,  0.02333493} );
    laplacian3D[0][3] = std::vector<float>( {0.01767407,  0.02158247,  0.0228938 ,  0.02158247,  0.01767407} );
    laplacian3D[0][4] = std::vector<float>( {0.01134586,  0.01767407,  0.02333493,  0.01767407,  0.01134586} );
    
    laplacian3D[1][0] = std::vector<float>( {0.01767407,  0.02158247,  0.02289381,  0.02158247,  0.01767407} );
    laplacian3D[1][1] = std::vector<float>( {0.02158247,  0.00646849, -0.01702304,  0.00646849,  0.02158247} );
    laplacian3D[1][2] = std::vector<float>( {0.0228938 , -0.01702304, -0.07207924, -0.01702304,  0.0228938 } );
    laplacian3D[1][3] = std::vector<float>( {0.02158247,  0.00646849, -0.01702304,  0.00646849,  0.02158247} );
    laplacian3D[1][4] = std::vector<float>( {0.01767407,  0.02158247,  0.02289381,  0.02158247,  0.01767407} );
    
    laplacian3D[2][0] = std::vector<float>( {0.02333493,  0.0228938 ,  0.0175574 ,  0.0228938 ,  0.02333493} );
    laplacian3D[2][1] = std::vector<float>( {0.0228938 , -0.01702304, -0.07207924, -0.01702304,  0.0228938 } );
    laplacian3D[2][2] = std::vector<float>( {0.0175574 , -0.07207924, -0.18877843, -0.07207924,  0.0175574 } );
    laplacian3D[2][3] = std::vector<float>( {0.0228938 , -0.01702304, -0.07207924, -0.01702304,  0.0228938 } );
    laplacian3D[2][4] = std::vector<float>( {0.02333493,  0.0228938 ,  0.0175574 ,  0.0228938 ,  0.02333493} );
    
    laplacian3D[3][0] = std::vector<float>( {0.01767407,  0.02158247,  0.02289381,  0.02158247,  0.01767407} );
    laplacian3D[3][1] = std::vector<float>( {0.02158247,  0.00646849, -0.01702304,  0.00646849,  0.02158247} );
    laplacian3D[3][2] = std::vector<float>( {0.0228938 , -0.01702304, -0.07207924, -0.01702304,  0.0228938 } );
    laplacian3D[3][3] = std::vector<float>( {0.02158247,  0.00646849, -0.01702304,  0.00646849,  0.02158247} );
    laplacian3D[3][4] = std::vector<float>( {0.01767407,  0.02158247,  0.02289381,  0.02158247,  0.01767407} );
    
    laplacian3D[4][0] = std::vector<float>( {0.01134586,  0.01767407,  0.02333493,  0.01767407,  0.01134586} );
    laplacian3D[4][1] = std::vector<float>( {0.01767407,  0.02158247,  0.0228938 ,  0.02158247,  0.01767407} );
    laplacian3D[4][2] = std::vector<float>( {0.02333493,  0.0228938 ,  0.0175574 ,  0.0228938 ,  0.02333493} );
    laplacian3D[4][3] = std::vector<float>( {0.01767407,  0.02158247,  0.0228938 ,  0.02158247,  0.01767407} );
    laplacian3D[4][4] = std::vector<float>( {0.01134586,  0.01767407,  0.02333493,  0.01767407,  0.01134586} );
    
    std::vector<std::vector<std::vector<float>>> hessian3D0(5, std::vector<std::vector<float>>(5, std::vector<float>()));
    hessian3D0[0][0] = std::vector<float>( {0.00378195,  0.00863124,  0.01397253,  0.00863124,  0.00378195} );
    hessian3D0[0][1] = std::vector<float>( {0.00863124,  0.01969266,  0.03188374,  0.01969266,  0.00863124} );
    hessian3D0[0][2] = std::vector<float>( {0.01397253,  0.03188374,  0.05162191,  0.03188374,  0.01397253} );
    hessian3D0[0][3] = std::vector<float>( {0.00863124,  0.01969266,  0.03188374,  0.01969266,  0.00863124} );
    hessian3D0[0][4] = std::vector<float>( {0.00378195,  0.00863124,  0.01397253,  0.00863124,  0.00378195} );
    
    hessian3D0[1][0] = std::vector<float>( {0.00863124,  0.01969266,  0.03188374,  0.01969266,  0.00863124} );
    hessian3D0[1][1] = std::vector<float>( {0.01969266,  0.02793694,  0.02436137,  0.02793694,  0.01969266} );
    hessian3D0[1][2] = std::vector<float>( {0.03188374,  0.02436137,  0.00565212,  0.02436137,  0.03188374} );
    hessian3D0[1][3] = std::vector<float>( {0.01969266,  0.02793694,  0.02436137,  0.02793694,  0.01969266} );
    hessian3D0[1][4] = std::vector<float>( {0.00863124,  0.01969266,  0.03188374,  0.01969266,  0.00863172} );
    
    hessian3D0[2][0] = std::vector<float>( {0.01397468,  0.03188374,  0.05162191,  0.03188374,  0.01397468} );
    hessian3D0[2][1] = std::vector<float>( {0.03188374,  0.02436137,  0.00565212,  0.02436137,  0.03188374} );
    hessian3D0[2][2] = std::vector<float>( {0.05162191,  0.00565212, -0.06292614,  0.00565212,  0.05162191} );
    hessian3D0[2][3] = std::vector<float>( {0.03188374,  0.02436137,  0.00565212,  0.02436137,  0.03188374} );
    hessian3D0[2][4] = std::vector<float>( {0.01397468,  0.03188374,  0.05162191,  0.03188374,  0.01397501} );
    
    hessian3D0[3][0] = std::vector<float>( {0.00863124,  0.01969266,  0.03188374,  0.01969266,  0.00863124} );
    hessian3D0[3][1] = std::vector<float>( {0.01969266,  0.02793694,  0.02436137,  0.02793694,  0.01969266} );
    hessian3D0[3][2] = std::vector<float>( {0.03188374,  0.02436137,  0.00565212,  0.02436137,  0.03188374} );
    hessian3D0[3][3] = std::vector<float>( {0.01969266,  0.02793694,  0.02436137,  0.02793694,  0.01969266} );
    hessian3D0[3][4] = std::vector<float>( {0.00863124,  0.01969266,  0.03188374,  0.01969266,  0.00863172} );
    
    hessian3D0[4][0] = std::vector<float>( {0.00378195,  0.00863124,  0.01397253,  0.00863124,  0.00378195} );
    hessian3D0[4][1] = std::vector<float>( {0.00863124,  0.01969266,  0.03188374,  0.01969266,  0.00863124} );
    hessian3D0[4][2] = std::vector<float>( {0.01397253,  0.03188374,  0.05162191,  0.03188374,  0.01397253} );
    hessian3D0[4][3] = std::vector<float>( {0.00863124,  0.01969266,  0.03188374,  0.01969266,  0.00863124} );
    hessian3D0[4][4] = std::vector<float>( {0.00378195,  0.00863124,  0.01397253,  0.00863124,  0.00378195} );
    
    return std::make_tuple(gaussian3D, laplacian3D, hessian3D0);

}




BOOST_AUTO_TEST_CASE(FastfiltersWrapperTest2D)
{

    std::vector<size_t> shapeIn({5,5});
    nifty::marray::Marray<float> in(shapeIn.begin(), shapeIn.end());
    std::fill(in.begin(), in.end(), 0.);
    in(2,2) = 1.;

    using namespace nifty::features;

    // fastfilters segfault for larger sigmas for a 5x5 array
    std::vector<double> sigmas({1.});
    GaussianSmoothing gs;
    LaplacianOfGaussian log;
    HessianOfGaussianEigenvalues hog;

    std::vector<FilterBase*> filters({&gs,&log,&hog});
    ApplyFilters<2> functor(sigmas, filters);
    
    std::vector<size_t> shapeOut({functor.numberOfChannels(),shapeIn[0],shapeIn[1]});
    nifty::marray::Marray<float> out(shapeOut.begin(), shapeOut.end());
    
    functor(in, out);
    
    // test shapes
    NIFTY_TEST_OP(out.shape(1),==,shapeIn[0])
    NIFTY_TEST_OP(out.shape(2),==,shapeIn[1])
    NIFTY_TEST_OP(out.shape(0),==,functor.numberOfChannels())

    auto testData = get2DTestData();

    // test filter responses for correctnes for first sigma val
    for(size_t y = 0; y < in.shape(0); y++) { 
        for(size_t x = 0; x < in.shape(1); x++) { 
            NIFTY_CHECK_EQ_TOL(out(0,y,x),std::get<0>(testData)[y][x],1e-6)
            NIFTY_CHECK_EQ_TOL(out(1,y,x),std::get<1>(testData)[y][x],1e-6)
            NIFTY_CHECK_EQ_TOL(out(2,y,x),std::get<2>(testData)[y][x],1e-6)
            NIFTY_CHECK_EQ_TOL(out(3,y,x),std::get<3>(testData)[y][x],1e-6)
        }
    }

}


BOOST_AUTO_TEST_CASE(FastfiltersWrapperTest2DParallel)
{

    std::vector<size_t> shapeIn({5,5});
    nifty::marray::Marray<float> in(shapeIn.begin(), shapeIn.end());
    std::fill(in.begin(), in.end(), 0.);
    in(2,2) = 1.;

    using namespace nifty::features;

    // fastfilters segfault for larger sigmas for a 5x5 array
    std::vector<double> sigmas({1.});
    GaussianSmoothing gs;
    LaplacianOfGaussian log;
    HessianOfGaussianEigenvalues hog;

    std::vector<FilterBase*> filters({&gs,&log,&hog});
    ApplyFilters<2> functor(sigmas, filters);
    
    std::vector<size_t> shapeOut({functor.numberOfChannels(),shapeIn[0],shapeIn[1]});
    nifty::marray::Marray<float> out(shapeOut.begin(), shapeOut.end());

    nifty::parallel::ParallelOptions pOpts(-1);
    nifty::parallel::ThreadPool threadpool(pOpts);

    functor(in, out, threadpool);
    
    // test shapes
    NIFTY_TEST_OP(out.shape(1),==,shapeIn[0])
    NIFTY_TEST_OP(out.shape(2),==,shapeIn[1])
    NIFTY_TEST_OP(out.shape(0),==,functor.numberOfChannels())
    
    auto testData = get2DTestData();

    // test filter responses for correctnes for first sigma val
    for(size_t y = 0; y < in.shape(0); y++) { 
        for(size_t x = 0; x < in.shape(1); x++) { 
            NIFTY_CHECK_EQ_TOL(out(0,y,x),std::get<0>(testData)[y][x],1e-6)
            NIFTY_CHECK_EQ_TOL(out(1,y,x),std::get<1>(testData)[y][x],1e-6)
            NIFTY_CHECK_EQ_TOL(out(2,y,x),std::get<2>(testData)[y][x],1e-6)
            NIFTY_CHECK_EQ_TOL(out(3,y,x),std::get<3>(testData)[y][x],1e-6)
        }
    }

}


BOOST_AUTO_TEST_CASE(FastfiltersWrapperTest3D)
{

    std::vector<size_t> shapeIn({5,5,5});
    nifty::marray::Marray<float> in(shapeIn.begin(), shapeIn.end());
    std::fill(in.begin(), in.end(), 0.);
    in(2,2,2) = 1.;

    using namespace nifty::features;

    // fastfilters segfault for larger sigmas for a 5x5 array
    std::vector<double> sigmas({1.});
    GaussianSmoothing gs;
    LaplacianOfGaussian log;
    HessianOfGaussianEigenvalues hog;
    std::vector<FilterBase*> filters({&gs,&log,&hog});
    ApplyFilters<3> functor(sigmas, filters);
    
    std::vector<size_t> shapeOut({functor.numberOfChannels(),shapeIn[0],shapeIn[1],shapeIn[2]});
    nifty::marray::Marray<float> out(shapeOut.begin(), shapeOut.end());
    
    functor(in, out);
    
    // test shapes
    NIFTY_TEST_OP(out.shape(1),==,shapeIn[0])
    NIFTY_TEST_OP(out.shape(2),==,shapeIn[1])
    NIFTY_TEST_OP(out.shape(3),==,shapeIn[2])
    NIFTY_TEST_OP(out.shape(0),==,functor.numberOfChannels())

    auto testData = get3DTestData();

    // test filter responses for correctnes for first sigma val
    for(size_t z = 0; z < in.shape(0); z++) {
        for(size_t y = 0; y < in.shape(1); y++) { 
            for(size_t x = 0; x < in.shape(2); x++) { 
                NIFTY_CHECK_EQ_TOL(out(0,z,y,x),std::get<0>(testData)[z][y][x],1e-6)
                NIFTY_CHECK_EQ_TOL(out(1,z,y,x),std::get<1>(testData)[z][y][x],1e-6)
                NIFTY_CHECK_EQ_TOL(out(2,z,y,x),std::get<2>(testData)[z][y][x],1e-5)
            }
        }
    }

}


BOOST_AUTO_TEST_CASE(FastfiltersWrapperTest3DParallel)
{

    std::vector<size_t> shapeIn({5,5,5});
    nifty::marray::Marray<float> in(shapeIn.begin(), shapeIn.end());
    std::fill(in.begin(), in.end(), 0.);
    in(2,2,2) = 1.;

    using namespace nifty::features;

    // fastfilters segfault for larger sigmas for a 5x5 array
    std::vector<double> sigmas({1.});
    GaussianSmoothing gs;
    LaplacianOfGaussian log;
    HessianOfGaussianEigenvalues hog;

    std::vector<FilterBase*> filters({&gs,&log,&hog});
    ApplyFilters<3> functor(sigmas, filters);
    
    std::vector<size_t> shapeOut({functor.numberOfChannels(),shapeIn[0],shapeIn[1],shapeIn[2]});
    nifty::marray::Marray<float> out(shapeOut.begin(), shapeOut.end());
    
    nifty::parallel::ParallelOptions pOpts(-1);
    nifty::parallel::ThreadPool threadpool(pOpts);

    functor(in, out, threadpool);
    
    // test shapes
    NIFTY_TEST_OP(out.shape(1),==,shapeIn[0])
    NIFTY_TEST_OP(out.shape(2),==,shapeIn[1])
    NIFTY_TEST_OP(out.shape(3),==,shapeIn[2])
    NIFTY_TEST_OP(out.shape(0),==,functor.numberOfChannels())
    
    auto testData = get3DTestData();
    
    // test filter responses for correctnes for first sigma val
    for(size_t z = 0; z < in.shape(0); z++) {
        for(size_t y = 0; y < in.shape(1); y++) { 
            for(size_t x = 0; x < in.shape(2); x++) { 
                NIFTY_CHECK_EQ_TOL(out(0,z,y,x),std::get<0>(testData)[z][y][x],1e-6)
                NIFTY_CHECK_EQ_TOL(out(1,z,y,x),std::get<1>(testData)[z][y][x],1e-6)
                NIFTY_CHECK_EQ_TOL(out(2,z,y,x),std::get<2>(testData)[z][y][x],1e-5)
            }
        }
    }

}<|MERGE_RESOLUTION|>--- conflicted
+++ resolved
@@ -46,46 +46,7 @@
     hessian12D[3] = std::vector<float>( { 0.00383376, -0.04355198, -0.09739543, -0.04355198,  0.00383376} );
     hessian12D[4] = std::vector<float>( { 0.03501446,  0.00383376, -0.04268197,  0.00383376,  0.03501446} );
 
-<<<<<<< HEAD
     return std::make_tuple(gaussian2D, laplacian2D, hessian02D, hessian12D);
-=======
-    std::vector<size_t> shapeIn({5,5});
-    nifty::marray::Marray<float> in(shapeIn.begin(), shapeIn.end());
-    std::fill(in.begin(), in.end(), 0.);
-    in(2,2) = 1.;
-
-    using namespace nifty::features;
-
-    // fastfilters segfault for larger sigmas for a 5x5 array
-    std::vector<double> sigmas({1.});
-    GaussianSmoothing gs;
-    LaplacianOfGaussian log;
-    HessianOfGaussianEigenvalues hog;
-
-    std::vector<FilterBase*> filters({&gs,&log,&hog});
-    ApplyFilters<2> functor(sigmas, filters);
-    
-    std::vector<size_t> shapeOut({functor.numberOfChannels(),shapeIn[0],shapeIn[1]});
-    nifty::marray::Marray<float> out(shapeOut.begin(), shapeOut.end());
-    
-    functor(in, out);
-    
-    // test shapes
-    NIFTY_TEST_OP(out.shape(1),==,shapeIn[0])
-    NIFTY_TEST_OP(out.shape(2),==,shapeIn[1])
-    NIFTY_TEST_OP(out.shape(0),==,functor.numberOfChannels())
-
-    // test filter responses for correctnes for first sigma val
-    for(size_t y = 0; y < in.shape(0); y++) { 
-        for(size_t x = 0; x < in.shape(1); x++) { 
-            NIFTY_CHECK_EQ_TOL(out(0,y,x),gaussian2D[y][x],1e-6)
-            NIFTY_CHECK_EQ_TOL(out(1,y,x),laplacian2D[y][x],1e-6)
-            NIFTY_CHECK_EQ_TOL(out(2,y,x),hessian02D[y][x],1e-6)
-            NIFTY_CHECK_EQ_TOL(out(3,y,x),hessian12D[y][x],1e-6)
-        }
-    }
->>>>>>> f3b8ac51
-
 }
 
 // 3d test data
