#define BOOST_TEST_MODULE pipelines_ilastik_pixel_classification

#include <tbb/tbb.h>
#include <boost/test/unit_test.hpp>

#include "nifty/pipelines/ilastik_backend/batch_prediction_task.hxx"

BOOST_AUTO_TEST_CASE(PixelClassificationPredictionTest)
{   
    using namespace nifty::pipelines::ilastik_backend;
    
    constexpr size_t dim  = 3;

    using data_type = float;
    using in_data_type = uint8_t;
    using float_array = nifty::marray::Marray<data_type>;
    using float_array_view = nifty::marray::View<data_type>;
    using prediction_cache = tbb::concurrent_lru_cache<size_t, float_array_view, std::function<float_array_view(size_t)>>;
    using feature_cache = tbb::concurrent_lru_cache<size_t, float_array_view, std::function<float_array_view(size_t)>>;
    constexpr size_t max_num_entries = 100;
    using raw_cache = Hdf5Input<in_data_type, dim, false, in_data_type>;
    using coordinate = nifty::array::StaticArray<int64_t, dim>;

    // load random forests
    const std::string rf_filename = "./testPC.ilp";
    const std::string rf_path = "/PixelClassification/ClassifierForests/Forest0000";
    
    //const std::string rf_filename = "/home/consti/Work/data_neuro/ilastik_hackathon/hackathon_flyem_forest.h5";
    //const std::string rf_path     = "Forest0000";

    std::string raw_file = "./testraw.h5";
    //std::string raw_file = "/home/consti/Work/data_neuro/ilastik_hackathon/data_200_8bit.h5";
    
    coordinate roiBegin({0,0,0});
    coordinate roiEnd({128,128,128});
    
    //coordinate roiBegin({2500,2600,0});
    //coordinate roiEnd({2800,2900,200});
    
    coordinate block_shape({64,64,64});
    //coordinate block_shape({128,128,128});

<<<<<<< HEAD
    auto selected_features = std::make_pair(
        std::vector<std::pair<std::string, std::vector<bool>>>({std::make_pair<std::string, std::vector<bool> >("GaussianSmoothing", {true, true})}),
        std::vector<double>({2.,3.5})
    );
=======
    //auto selected_features = std::make_pair(std::vector<std::string>({"GaussianSmoothing"}),
    //        std::vector<double>({2.,3.5}));
    
    auto selected_features = std::make_pair(std::vector<std::string>({"GaussianSmoothing"}),
            std::vector<double>({2.,3.5}));
>>>>>>> f2f0908a

    batch_prediction_task<dim>& batch = *new(tbb::task::allocate_root()) batch_prediction_task<dim>(
            raw_file, "exported_data",
            rf_filename, rf_path,
            selected_features,
            block_shape, max_num_entries,
            roiBegin, roiEnd);
    std::cout << "Spawning Main Task" << std::endl;
    tbb::task::spawn_root_and_wait(batch);
    std::cout << "Main Task done" << std::endl;
}
<|MERGE_RESOLUTION|>--- conflicted
+++ resolved
@@ -40,18 +40,10 @@
     coordinate block_shape({64,64,64});
     //coordinate block_shape({128,128,128});
 
-<<<<<<< HEAD
     auto selected_features = std::make_pair(
         std::vector<std::pair<std::string, std::vector<bool>>>({std::make_pair<std::string, std::vector<bool> >("GaussianSmoothing", {true, true})}),
         std::vector<double>({2.,3.5})
     );
-=======
-    //auto selected_features = std::make_pair(std::vector<std::string>({"GaussianSmoothing"}),
-    //        std::vector<double>({2.,3.5}));
-    
-    auto selected_features = std::make_pair(std::vector<std::string>({"GaussianSmoothing"}),
-            std::vector<double>({2.,3.5}));
->>>>>>> f2f0908a
 
     batch_prediction_task<dim>& batch = *new(tbb::task::allocate_root()) batch_prediction_task<dim>(
             raw_file, "exported_data",
