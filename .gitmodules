[submodule "externals/graph"]
	path = externals/graph
	url = https://github.com/bjoern-andres/graph
    
<<<<<<< HEAD
=======
# [submodule "externals/vigra"]
# 	path = externals/vigra
# 	url = https://github.com/DerThorsten/vigra

>>>>>>> 8262670a
[submodule "externals/LP_MP"]
	path = externals/LP_MP
	url = https://github.com/pawelswoboda/LP_MP.git

[submodule "externals/qpbo"]
	path = externals/qpbo
	url = https://github.com/DerThorsten/qpbo

[submodule "externals/vigra"]
	path = externals/vigra
	url = https://github.com/ukoethe/vigra.git<|MERGE_RESOLUTION|>--- conflicted
+++ resolved
@@ -1,14 +1,7 @@
 [submodule "externals/graph"]
 	path = externals/graph
 	url = https://github.com/bjoern-andres/graph
-    
-<<<<<<< HEAD
-=======
-# [submodule "externals/vigra"]
-# 	path = externals/vigra
-# 	url = https://github.com/DerThorsten/vigra
 
->>>>>>> 8262670a
 [submodule "externals/LP_MP"]
 	path = externals/LP_MP
 	url = https://github.com/pawelswoboda/LP_MP.git
