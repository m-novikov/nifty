--- conflicted
+++ resolved
@@ -2,21 +2,10 @@
 	path = externals/graph
 	url = https://github.com/bjoern-andres/graph
     
-<<<<<<< HEAD
-=======
-# [submodule "externals/vigra"]
-# 	path = externals/vigra
-# 	url = https://github.com/DerThorsten/vigra
-
->>>>>>> 789be565
 [submodule "externals/LP_MP"]
 	path = externals/LP_MP
 	url = https://github.com/pawelswoboda/LP_MP.git
 
 [submodule "externals/qpbo"]
 	path = externals/qpbo
-	url = https://github.com/DerThorsten/qpbo
-
-[submodule "externals/vigra"]
-	path = externals/vigra
-	url = https://github.com/ukoethe/vigra.git+	url = https://github.com/DerThorsten/qpbo