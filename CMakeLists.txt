cmake_minimum_required(VERSION 3.1)
set(CMAKE_MODULE_PATH ${CMAKE_CURRENT_SOURCE_DIR}/cmake/modules)

project(NIFTY)
set(${PROJECT_NAME}_INCLUDE_DIR ${CMAKE_CURRENT_SOURCE_DIR}/include)




#-------------------------------------------------------------------------------------------------------------------
# Version
#-------------------------------------------------------------------------------------------------------------------
# as seen in the github.com/QuantStack/xtensor
file(STRINGS "${${PROJECT_NAME}_INCLUDE_DIR}/nifty/nifty_config.hxx" ${PROJECT_NAME}_version_defines
     REGEX "#define ${PROJECT_NAME}_VERSION_(MAJOR|MINOR|PATCH)")
foreach(ver ${${PROJECT_NAME}_version_defines})
    if(ver MATCHES "#define ${PROJECT_NAME}_VERSION_(MAJOR|MINOR|PATCH) +([^ ]+)$")
        set(${PROJECT_NAME}_VERSION_${CMAKE_MATCH_1} "${CMAKE_MATCH_2}" CACHE INTERNAL "")
    endif()
endforeach()
set(${PROJECT_NAME}_VERSION 
    ${${PROJECT_NAME}_VERSION_MAJOR}.${${PROJECT_NAME}_VERSION_MINOR}.${${PROJECT_NAME}_VERSION_PATCH})
message(STATUS "${PROJECT_NAME} v${${PROJECT_NAME}_VERSION}")


include(CheckCXXCompilerFlag)

include_directories(${${PROJECT_NAME}_INCLUDE_DIR})

option(USE_OLD_ABI OFF)
# Old ABI to be compatible with boost
<<<<<<< HEAD
add_definitions(-D_GLIBCXX_USE_CXX11_ABI=0)
=======
if(USE_OLD_ABI)
    add_definitions(-D_GLIBCXX_USE_CXX11_ABI=0)
endif()
>>>>>>> 657664b4

option(WITH_GUROBI OFF)
option(WITH_CPLEX OFF)
option(WITH_GLPK OFF)
option(WITH_HDF5 OFF)
option(WITH_FASTFILTERS OFF)
option(WITH_LP_MP OFF)
option(WITH_QPBO ON)
option(WITH_Z5 OFF)

option(BUILD_PYTHON_TEST OFF)
option(BUILD_CPP_TEST ON)
option(BUILD_NIFTY_PYTHON OFF)
option(BUILD_DOCS ON)
option(BUILD_CPP_EXAMPLES ON)
option(BUILD_PYTHON_DOCS "Build the Python documentation with Sphinx" OFF)

option(REMOVE_SOME_WARNINGS "Remove some annoying warnings" ON)

if(MSVC)
    # Disable autolinking on MSVC.
    add_definitions(-DBOOST_ALL_NO_LIB)
endif()

# from externals..
if(REMOVE_SOME_WARNINGS AND (CMAKE_CXX_COMPILER_ID MATCHES "GNU" OR CMAKE_CXX_COMPILER_ID MATCHES "Clang"))
    add_definitions(-Wno-attributes)
    # vigra uses old stuff....
    add_definitions(-Wno-deprecated-declarations)
    if(WITH_CPLEX)
        # cplex
        add_definitions(-Wno-ignored-attributes)
    endif()
    if(WITH_LP_MP)
        add_definitions(-Wno-non-template-friend)
        add_definitions(-Wno-terminate)
        add_definitions(-Wno-write-strings)
    endif()
endif()


# boost geometry needs this 
if(CMAKE_CXX_COMPILER_ID MATCHES "GNU")
    add_definitions(-fext-numeric-literals)
endif()

#-------------------------------------------------------------------------------------------------------------------
# check for c++ 14 support
#-------------------------------------------------------------------------------------------------------------------

# TODO enable compiling with c++17
set(CMAKE_CXX_STANDARD 14)
set(CMAKE_CXX_STANDARD_REQUIRED ON)

# WITH_LP_MP needs special treatment since
# it requires C++ 14 and used OpenMP
if(WITH_LP_MP)
    find_package(OpenMP)
    if (OPENMP_FOUND)
        set (CMAKE_C_FLAGS "${CMAKE_C_FLAGS} ${OpenMP_C_FLAGS}")
        set (CMAKE_CXX_FLAGS "${CMAKE_CXX_FLAGS} ${OpenMP_CXX_FLAGS}")
    endif()
endif()


#-------------------------------------------------------------------------------------------------------------------
# Set a default build configuraton if none is specified. 'MinSizeRel' produces the smallest binaries
#-------------------------------------------------------------------------------------------------------------------
if(NOT CMAKE_BUILD_TYPE AND NOT CMAKE_CONFIGURATION_TYPES)
    message(STATUS "Setting build type to 'Release' as none was specified.")
    set(CMAKE_BUILD_TYPE Release CACHE STRING "Choose the type of build." FORCE)
    set_property(CACHE CMAKE_BUILD_TYPE PROPERTY STRINGS "Debug" "Release"
        "MinSizeRel" "RelWithDebInfo")
endif()
string(TOUPPER "${CMAKE_BUILD_TYPE}" U_CMAKE_BUILD_TYPE)


#-------------------------------------------------------------------------------------------------------------------
# thread libs
#-------------------------------------------------------------------------------------------------------------------
find_package(Threads)


#-------------------------------------------------------------------------------------------------------------------
# rt lib
#-------------------------------------------------------------------------------------------------------------------
if(UNIX AND NOT APPLE)
  find_library(RT rt)
  set(LINK_RT true)
  #message(STATUS "Linking to RT is enabled")
else()
  set(LINK_RT false)
  #message(STATUS "Linking to RT is diabled")
endif()


find_package(xtensor REQUIRED)
include_directories(${xtensor_INCLUDE_DIRS})


#-------------------------------------------------------------------------------------------------------------------
# externals
#-------------------------------------------------------------------------------------------------------------------
include_directories( "${CMAKE_CURRENT_SOURCE_DIR}/externals/maxflow")
include_directories( "${CMAKE_CURRENT_SOURCE_DIR}/externals/graph/include")




#-------------------------------------------------------------------------------------------------------------------
# hdf5 libs
#-------------------------------------------------------------------------------------------------------------------

if(WITH_HDF5)
    find_package(HDF5)
    include_directories(${HDF5_INCLUDE_DIR})
    add_definitions(-DWITH_HDF5)
endif()



#-------------------------------------------------------------------------------------------------------------------
# find boost
#-------------------------------------------------------------------------------------------------------------------
find_package(Boost 1.63.0 COMPONENTS system filesystem serialization REQUIRED)
include_directories(${Boost_INCLUDE_DIRS})
MESSAGE(STATUS ${Boost_INCLUDE_DIRS})


if(WITHIN_TRAVIS)
    add_definitions(-DWITHIN_TRAVIS)
endif()


#-------------------------------------------------------------------------------------------------------------------
# find LP SOLVERS
#-------------------------------------------------------------------------------------------------------------------

SET(NIFTY_LP_SOLVER_LIBS "")
#-------------------------------------------------------------------------------------------------------------------
# find cplex
#-------------------------------------------------------------------------------------------------------------------
if(WITH_CPLEX)
    find_package(CPLEX REQUIRED)
    include_directories(${CPLEX_INCLUDE_DIRS})
    add_definitions(-DWITH_CPLEX)
    SET(NIFTY_LP_SOLVER_LIBS "${NIFTY_LP_SOLVER_LIBS};${CPLEX_LIBRARIES}")
endif()

#-------------------------------------------------------------------------------------------------------------------
# find gurobi
#-------------------------------------------------------------------------------------------------------------------
if(WITH_GUROBI)
    find_package(GUROBI REQUIRED)
    include_directories(${GUROBI_INCLUDE_DIR})
    add_definitions(-DWITH_GUROBI)
    SET(NIFTY_LP_SOLVER_LIBS "${NIFTY_LP_SOLVER_LIBS};${GUROBI_LIBRARIES}")
endif()


#-------------------------------------------------------------------------------------------------------------------
# find glpk
#-------------------------------------------------------------------------------------------------------------------
if(WITH_GLPK)
    find_package(GLPK REQUIRED)
    include_directories(${GLPK_INCLUDE_DIR})
    add_definitions(-DWITH_GLPK)
    SET(NIFTY_LP_SOLVER_LIBS "${NIFTY_LP_SOLVER_LIBS};${GLPK_LIBRARY}")
endif()


#-------------------------------------------------------------------------------------------------------------------
# find fastfilters
#-------------------------------------------------------------------------------------------------------------------
if(WITH_FASTFILTERS)
    find_package(FASTFILTERS REQUIRED)
    include_directories(${FASTFILTERS_INCLUDE_DIR})
    add_definitions(-DWITH_FASTFILTERS)
endif()



#-------------------------------------------------------------------------------------------------------------------
# find z5
#-------------------------------------------------------------------------------------------------------------------
if(WITH_Z5)
    add_definitions(-DWITH_Z5)
    option(WITH_BLOSC ON)
    option(WITH_BZIP2 ON)
    option(WITH_ZLIB ON)

    # TODO need to do this for conda package or add necessary things to cmake modules here 
    # set(CMAKE_MODULE_PATH "${CMAKE_MODULE_PATH};${CMAKE_CURRENT_SOURCE_DIR}/externals/z5/cmake")
    # z5 compression libraries
    SET(Z5_COMPRESSION_LIBRARIES "")

    if(WITH_BLOSC)
        find_package(BLOSC REQUIRED)
        include_directories(${BLOSC_INCLUDE_DIR})
        add_definitions(-DWITH_BLOSC)
        SET(Z5_COMPRESSION_LIBRARIES "${Z5_COMPRESSION_LIBRARIES};${BLOSC_LIBRARIES}")
    endif()

    if(WITH_ZLIB)
        find_package(ZLIB REQUIRED)
        include_directories(ZLIB_INCLUDE_DIRS)
        add_definitions(-DWITH_ZLIB)
        SET(Z5_COMPRESSION_LIBRARIES "${Z5_COMPRESSION_LIBRARIES};${ZLIB_LIBRARIES}")
    endif()

    if(WITH_BZIP2)
        find_package(BZip2 REQUIRED)
        include_directories(BZIP2_INCLUDE_DIRS)
        add_definitions(-DWITH_BZIP2)
        SET(Z5_COMPRESSION_LIBRARIES "${Z5_COMPRESSION_LIBRARIES};${BZIP2_LIBRARIES}")
    endif()
endif()


#-------------------------------------------------------------------------------------------------------------------
# additional dependencies for LP_MP
#-------------------------------------------------------------------------------------------------------------------
if(WITH_LP_MP)


    find_package(HDF5 REQUIRED)
    include_directories(${HDF5_INCLUDE_DIR})
    add_definitions(-DWITH_HDF5)

    include_directories("${CMAKE_CURRENT_SOURCE_DIR}/externals/LP_MP/include")
    include_directories("${CMAKE_CURRENT_SOURCE_DIR}/externals/LP_MP/lib")
    add_subdirectory("${CMAKE_CURRENT_SOURCE_DIR}/externals/LP_MP/lib")

    add_definitions(-DWITH_LP_MP)
    add_definitions(-DWITH_SAT)

    if(OPENMP_FOUND)
        add_definitions(-DLP_MP_PARALLEL)
    endif(OPENMP_FOUND)

    # set additional flags for the release build
    if(CMAKE_BUILD_TYPE STREQUAL "Release")
        # adding only -ffast-math will result in infinity and nan not being checked (but e.g. graph matching and discrete tomography have infinite costs)
        #add_definitions(-ffast-math -fno-finite-math-only)
        add_definitions()
        SET(CMAKE_CXX_FLAGS_RELEASE "${CMAKE_CXX_FLAGS_RELEASE} -march=native")
        SET(CMAKE_EXE_LINKER_FLAGS_RELEASE  "${CMAKE_EXE_LINKER_FLAGS_RELEASE} ${CMAKE_CXX_FLAGS_RELEASE}" )
    endif()

    # include LP_MP dependencies
    include_directories("${CMAKE_CURRENT_SOURCE_DIR}/externals/LP_MP/external/meta/include")
    include_directories("${CMAKE_CURRENT_SOURCE_DIR}/externals/LP_MP/external/Catch/include")
    include_directories("${CMAKE_CURRENT_SOURCE_DIR}/externals/LP_MP/external/cpp_sort/include")
    include_directories("${CMAKE_CURRENT_SOURCE_DIR}/externals/LP_MP/external/opengm/include")
    include_directories("${CMAKE_CURRENT_SOURCE_DIR}/externals/LP_MP/external/PEGTL")
    include_directories("${CMAKE_CURRENT_SOURCE_DIR}/externals/LP_MP/external/cereal/include")
    include_directories("${CMAKE_CURRENT_SOURCE_DIR}/externals/LP_MP/external/tclap/include")
    include_directories("${CMAKE_CURRENT_SOURCE_DIR}/externals/LP_MP/external/lingeling-ala")

    ## TODO this seems to be a pretty old version, would the newer version help?!
    ## FIXME we actually don't need to link this for building the LP_MP multicut
    #include(ExternalProject)
    #ExternalProject_ADD(
    #   lingeling
    #   #SOURCE_DIR "${CMAKE_CURRENT_SOURCE_DIR}/external/lingeling-ala"
    #   URL "http://fmv.jku.at/lingeling/lingeling-bal-2293bef-151109.tar.gz"
    #   BUILD_IN_SOURCE 1
    #   #BINARY_DIR "${CMAKE_CURRENT_BINARY_DIR}/lingeling-ala"
    #   CONFIGURE_COMMAND "./configure.sh"
    #   BUILD_COMMAND "make"
    #   INSTALL_COMMAND ""
    #   )
    #include_directories("${CMAKE_CURRENT_BINARY_DIR}/lingeling-prefix/src/lingeling")
    ##link_directories("${CMAKE_CURRENT_BINARY_DIR}/lingeling-prefix/src/lingeling")

endif()


if(WITH_QPBO)
    include_directories( "${CMAKE_CURRENT_SOURCE_DIR}/externals/qpbo")
    add_definitions(-DWITH_QPBO)
endif(WITH_QPBO)


#-------------------------------------------------------------------------------------------------------------------
# enable_testing
#-------------------------------------------------------------------------------------------------------------------
enable_testing()

#-------------------------------------------------------------------------------------------------------------------
# global headers
#-------------------------------------------------------------------------------------------------------------------
file(GLOB_RECURSE headers include/*.hxx)
include_directories(include)


#-------------------------------------------------------------------------------------------------------------------
# src folder
#-------------------------------------------------------------------------------------------------------------------
add_subdirectory(src)


#-------------------------------------------------------------------------------------------------------------------
# docsrc folder
#-------------------------------------------------------------------------------------------------------------------
add_subdirectory(docsrc)


#-------------------------------------------------------------------------------------------------------------------
#  install headers
#-------------------------------------------------------------------------------------------------------------------
install(DIRECTORY "${CMAKE_CURRENT_SOURCE_DIR}/include/nifty"
  DESTINATION include
  FILES_MATCHING
  PATTERN "*.hxx"
  PATTERN "*.hpp"
  PATTERN "*.h"
)


#------------------------------------------------------------------------------------------------------------------
# install
#-------------------------------------------------------------------------------------------------------------------
include(GNUInstallDirs)
include(CMakePackageConfigHelpers)


install(DIRECTORY  ${${PROJECT_NAME}_INCLUDE_DIR}/nifty
        DESTINATION ${CMAKE_INSTALL_INCLUDEDIR}/nifty)


set(${PROJECT_NAME}_CMAKECONFIG_INSTALL_DIR "${CMAKE_INSTALL_LIBDIR}/cmake/${PROJECT_NAME}" CACHE
    STRING "install path for ${PROJECT_NAME}Config.cmake")

configure_package_config_file(${PROJECT_NAME}Config.cmake.in
                              "${CMAKE_CURRENT_BINARY_DIR}/${PROJECT_NAME}Config.cmake"
                              INSTALL_DESTINATION ${${PROJECT_NAME}_CMAKECONFIG_INSTALL_DIR})


write_basic_package_version_file(${CMAKE_CURRENT_BINARY_DIR}/${PROJECT_NAME}ConfigVersion.cmake
                                 VERSION ${${PROJECT_NAME}_VERSION}
                                 COMPATIBILITY AnyNewerVersion)

install(FILES ${CMAKE_CURRENT_BINARY_DIR}/${PROJECT_NAME}Config.cmake
              ${CMAKE_CURRENT_BINARY_DIR}/${PROJECT_NAME}ConfigVersion.cmake
        DESTINATION ${${PROJECT_NAME}_CMAKECONFIG_INSTALL_DIR})<|MERGE_RESOLUTION|>--- conflicted
+++ resolved
@@ -29,13 +29,9 @@
 
 option(USE_OLD_ABI OFF)
 # Old ABI to be compatible with boost
-<<<<<<< HEAD
-add_definitions(-D_GLIBCXX_USE_CXX11_ABI=0)
-=======
 if(USE_OLD_ABI)
     add_definitions(-D_GLIBCXX_USE_CXX11_ABI=0)
 endif()
->>>>>>> 657664b4
 
 option(WITH_GUROBI OFF)
 option(WITH_CPLEX OFF)
