# WITH_CPLEX and WITH_GUROBI are exclusive options to be set with environment
# variables. To be active, they should be set to a value of 1
{% if not WITH_CPLEX is defined %}
  {% set WITH_CPLEX = 0 %}
{% endif %}
{% set WITH_CPLEX = WITH_CPLEX|int %}

{% if not WITH_GUROBI is defined %}
  {% set WITH_GUROBI = 0 %}
{% endif %}
{% set WITH_GUROBI = WITH_GUROBI|int %}

package:
  {% if WITH_CPLEX == 1 %}
    name: nifty-with-cplex
  {% elif WITH_GUROBI == 1 %}
    name: nifty-with-gurobi
  {% else %}
    name: nifty
  {% endif %}
    version: v1.0.5

source:
<<<<<<< HEAD
  git_url: ../
  patches:
    # See https://github.com/ukoethe/vigra/issues/386
    - patches/vigra-std-threading-detection.patch
=======
  path: ..

>>>>>>> 3f3ca556

build:
  number: 0

  script_env:
     - WITH_CPLEX
     - CPLEX_ROOT_DIR
     - CPLEX_WIN_VERSION # [win]
     - WITH_GUROBI
     - GUROBI_ROOT_DIR
     - GUROBI_LIB_WIN # [win]

requirements:
  build:
    - gxx_linux-64
    - python {{PY_VER}}*
    - boost 1.68.0
    - hdf5 >=1.10
    - numpy >=1.15
<<<<<<< HEAD
    - xtensor 0.18.1
    - xtensor-python 0.21.0
=======
    - xtensor 0.19.3
    - xtensor-python 0.22.1
    - nlohmann_json
    - blosc
    - z5py
>>>>>>> 3f3ca556
    - vigra

    {% if WITH_CPLEX is defined and WITH_CPLEX %}
    - cplex-shared # Need to make sure that cplex dylibs exist
    {% endif %}

    # Must provide symlinks so that the conda doesn't complain when it 'fixes' linking in _nifty.so
    {% if WITH_GUROBI is defined and WITH_GUROBI %}
    - gurobi-symlink
    {% endif %}

  run:
    - python {{PY_VER}}*
    - boost 1.68.0
    - hdf5 >=1.10
    - numpy >=1.15
    - scikit-image
    - blosc
    - vigra

    {% if WITH_CPLEX is defined and WITH_CPLEX %}
    - cplex-shared # Need to make sure that cplex dylibs exist
    {% endif %}

    {% if WITH_GUROBI is defined and WITH_GUROBI %}
    - gurobi-symlink
    {% endif %}

test:
  {% if WITH_CPLEX %}
    imports:
      - nifty_with_cplex
  {% elif WITH_GUROBI %}
    imports:
      - nifty_with_gurobi
  {% else %}
    imports:
      - nifty
  {% endif %}

about:
  home: https://github.com/DerThorsten/nifty
  license: MIT
  summary: Graph-based segmentation algorithms<|MERGE_RESOLUTION|>--- conflicted
+++ resolved
@@ -18,21 +18,24 @@
   {% else %}
     name: nifty
   {% endif %}
-    version: v1.0.5
+
+  {% set tagged_version = GIT_DESCRIBE_TAG|replace("v","")|replace("-", ".") %}
+
+
+  # If we're using a non-tagged revision, append '.postN' to the version
+  {% if GIT_DESCRIBE_NUMBER|int != 0 %}
+    {% set tagged_version = tagged_version + '.post' + GIT_DESCRIBE_NUMBER %}
+  {% endif %}
+
+    version: {{tagged_version}}
 
 source:
-<<<<<<< HEAD
-  git_url: ../
-  patches:
-    # See https://github.com/ukoethe/vigra/issues/386
-    - patches/vigra-std-threading-detection.patch
-=======
   path: ..
 
->>>>>>> 3f3ca556
 
 build:
   number: 0
+  string: py{{py}}_{{PKG_BUILDNUM}}_g{{GIT_FULL_HASH[:7]}}
 
   script_env:
      - WITH_CPLEX
@@ -41,24 +44,19 @@
      - WITH_GUROBI
      - GUROBI_ROOT_DIR
      - GUROBI_LIB_WIN # [win]
+     - DO_NOT_BUILD_WITH_CXX11_ABI # [linux]
 
 requirements:
   build:
-    - gxx_linux-64
+    - boost 1.68.0
     - python {{PY_VER}}*
-    - boost 1.68.0
     - hdf5 >=1.10
     - numpy >=1.15
-<<<<<<< HEAD
-    - xtensor 0.18.1
-    - xtensor-python 0.21.0
-=======
     - xtensor 0.19.3
     - xtensor-python 0.22.1
     - nlohmann_json
     - blosc
     - z5py
->>>>>>> 3f3ca556
     - vigra
 
     {% if WITH_CPLEX is defined and WITH_CPLEX %}
@@ -71,13 +69,12 @@
     {% endif %}
 
   run:
+    - boost >=1.68.0
     - python {{PY_VER}}*
-    - boost 1.68.0
     - hdf5 >=1.10
     - numpy >=1.15
     - scikit-image
-    - blosc
-    - vigra
+    - futures # [py2k]
 
     {% if WITH_CPLEX is defined and WITH_CPLEX %}
     - cplex-shared # Need to make sure that cplex dylibs exist
