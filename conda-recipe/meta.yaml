--- conflicted
+++ resolved
@@ -56,10 +56,7 @@
     - numpy >=1.15
     - xtensor 0.18.1
     - xtensor-python 0.21.0
-<<<<<<< HEAD
-=======
     - vigra
->>>>>>> 8262670a
 
     {% if WITH_CPLEX is defined and WITH_CPLEX %}
     - cplex-shared # Need to make sure that cplex dylibs exist
