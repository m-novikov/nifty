{% if not WITH_CPLEX is defined %}
  {% set WITH_CPLEX = False %}
{% endif %}

{% if not WITH_GUROBI is defined %}
  {% set WITH_GUROBI = False %}
{% endif %}

package:
  {% if WITH_CPLEX %}
    name: nifty-with-cplex
  {% elif WITH_GUROBI %}
    name: nifty-with-gurobi
  {% else %}
    name: nifty
  {% endif %}

  {% set tagged_version = GIT_DESCRIBE_TAG|replace("v","")|replace("-", ".") %}


  # If we're using a non-tagged revision, append '.postN' to the version
  {% if GIT_DESCRIBE_NUMBER|int != 0 %}
    {% set tagged_version = tagged_version + '.post' + GIT_DESCRIBE_NUMBER %}
  {% endif %}

    version: {{tagged_version}}

source:
  path: ../
  patches:
    # See https://github.com/ukoethe/vigra/issues/386
    - patches/vigra-std-threading-detection.patch

build:
  number: 0
  string: py{{py}}_{{PKG_BUILDNUM}}_g{{GIT_FULL_HASH[:7]}}_stacked_rag

  script_env:
     - WITH_CPLEX
     - CPLEX_ROOT_DIR
     - WITH_GUROBI
     - GUROBI_ROOT_DIR

requirements:
  build:
    - gcc 4.8.5 # [unix]
    - boost 1.60.0
    - python 2.7*
    - hdf5 1.8.17
<<<<<<< HEAD
=======
    - fastfilters >=0.2.4.post3
>>>>>>> 61a8a95e
    
    {% if WITH_CPLEX is defined and WITH_CPLEX %}
    - cplex-shared # Need to make sure that cplex dylibs exist
    {% endif %}

    # Must provide symlinks so that the conda doesn't complain when it 'fixes' linking in _nifty.so
    {% if WITH_GUROBI is defined and WITH_GUROBI %}
    - gurobi-symlink
    {% endif %}

  run:
    - libgcc   4.8*
    - boost 1.60.0
    - python {{PY_VER}}*
    - hdf5 1.8.17
    - numpy # Numpy version is not constrained, thanks to pybind11 magic
    - fastfilters >=0.2.4.post3
    - futures

    {% if WITH_CPLEX is defined and WITH_CPLEX %}
    - cplex-shared # Need to make sure that cplex dylibs exist
    {% endif %}

    {% if WITH_GUROBI is defined and WITH_GUROBI %}
    - gurobi-symlink
    {% endif %}

test:
  {% if WITH_CPLEX %}
    imports:
      - nifty_with_cplex
  {% elif WITH_GUROBI %}
    imports:
      - nifty_with_gurobi
  {% else %}
    imports:
      - nifty
  {% endif %}

about:
  home: https://github.com/DerThorsten/nifty
  license: MIT
  summary: Graph-based segmentation algorithms
<|MERGE_RESOLUTION|>--- conflicted
+++ resolved
@@ -47,10 +47,7 @@
     - boost 1.60.0
     - python 2.7*
     - hdf5 1.8.17
-<<<<<<< HEAD
-=======
     - fastfilters >=0.2.4.post3
->>>>>>> 61a8a95e
     
     {% if WITH_CPLEX is defined and WITH_CPLEX %}
     - cplex-shared # Need to make sure that cplex dylibs exist
