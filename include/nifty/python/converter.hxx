--- conflicted
+++ resolved
@@ -36,14 +36,20 @@
     template <typename Type, size_t Size> 
     struct type_caster< nifty::array::StaticArray<Type, Size> >
     : array_caster< nifty::array::StaticArray<Type, Size>, Type, false, Size> {
-
-<<<<<<< HEAD
+    };
+
+    namespace detail{
+    template <typename Type, size_t DIM, bool AUTO_CAST_TYPE> 
+    struct pymarray_caster;
+    }
+
+}
+}
+
 namespace pybind11
 {
 
     #if defined(WITH_THREAD)
-
-
     class gil_release {
     public:
 
@@ -83,63 +89,9 @@
     #endif
 
 
-
-
-
-    namespace detail
-    {
-=======
-    };
->>>>>>> fb9af629
-
-
-    template <typename Type, size_t DIM, bool AUTO_CAST_TYPE> 
-    struct pymarray_caster;
-}
-}
-
-
-
-namespace pybind11
-{
-    namespace detail
-    {
-
-        // template <typename Type, size_t Size> struct type_caster<nifty::array::StaticArray<Type, Size>> {
-        // typedef nifty::array::StaticArray<Type, Size> array_type;
-        // typedef type_caster<typename intrinsic_type<Type>::type> value_conv;
-
-        // bool load(handle src, bool convert) {
-        //     list l(src, true);
-        //     if (!l.check())
-        //         return false;
-        //     if (l.size() != Size)
-        //         return false;
-        //     value_conv conv;
-        //     size_t ctr = 0;
-        //     for (auto it : l) {
-        //         if (!conv.load(it, convert))
-        //             return false;
-        //         value[ctr++] = (Type) conv;
-        //     }
-        //     return true;
-        // }
-
-        // static handle cast(const array_type &src, return_value_policy policy, handle parent) {
-        //     list l(Size);
-        //     size_t index = 0;
-        //     for (auto const &value: src) {
-        //         object value_ = object(value_conv::cast(value, policy, parent), false);
-        //         if (!value_)
-        //             return handle();
-        //         PyList_SET_ITEM(l.ptr(), index++, value_.release().ptr()); // steals a reference
-        //     }
-        //     return l.release();
-        // }
-        // PYBIND11_TYPE_CASTER(array_type, _("list<") + value_conv::name() + _(">") + _("[") + _<Size>() + _("]"));
-        // };
-    }
-}
+}
+
+
 
 namespace nifty
 {
