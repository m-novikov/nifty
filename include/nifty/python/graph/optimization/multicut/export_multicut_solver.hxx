--- conflicted
+++ resolved
@@ -150,9 +150,5 @@
     */
 } // namespace multicut
 } // namespace optimization
-<<<<<<< HEAD
-}
-=======
->>>>>>> ae6ee8b8
 }
 }