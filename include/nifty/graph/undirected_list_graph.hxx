--- conflicted
+++ resolved
@@ -135,7 +135,6 @@
         std::vector<EDGE_INTERANL_TYPE> & innerEdgesOut,
         std::vector<EDGE_INTERANL_TYPE> & outerEdgesOut) const;
 
-<<<<<<< HEAD
     // extract all the edges that connect nodes in the node list
     void edgesFromNodeList(const std::vector<NODE_INTERNAL_TYPE> & nodeList,
             std::vector<EDGE_INTERANL_TYPE> & edges) {
@@ -153,8 +152,6 @@
         std::copy(edgesTmp.begin(), edgesTmp.end(), edges.begin());
     }
 
-=======
-
     void shrinkToFit(){
         edges_.shrink_to_fit();
         #ifndef WITHIN_TRAVIS
@@ -163,7 +160,7 @@
         }
         #endif
     }
->>>>>>> 4e668e43
+
 protected:
 
     bool insertEdgeOnlyInNodeAdj(const int64_t u, const int64_t v);
