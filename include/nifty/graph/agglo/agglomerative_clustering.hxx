--- conflicted
+++ resolved
@@ -22,29 +22,7 @@
     }
 
 
-<<<<<<< HEAD
     void run(const bool verbose=false, const uint64_t printNth=100){
-=======
-    // TODO: Bad design, this calles methods only present in the constrained policy, not all policies
-    const bool runMileStep(const int nb_iterations_in_milestep) {
-        clusterPolicy_.resetDataBeforeMilestep(nb_iterations_in_milestep);
-
-        while(!clusterPolicy_.isDone()){
-            const auto edgeToContractNextAndPriority = clusterPolicy_.edgeToContractNext();
-            const auto edgeToContractNext = edgeToContractNextAndPriority.first;
-            const auto priority = edgeToContractNextAndPriority.second;
-//            if(verbose){
-//                const auto & cgraph = clusterPolicy_.edgeContractionGraph();
-//                std::cout<<"Nodes "<<cgraph.numberOfNodes()<<" p="<<priority<<"\n";
-//            }
-            clusterPolicy_.edgeContractionGraph().contractEdge(edgeToContractNext);
-        }
-
-        return clusterPolicy_.isReallyDone();
-    }
-
-    void run(const bool verbose=false){
->>>>>>> d93ea937
         while(!clusterPolicy_.isDone()){
 
             if(clusterPolicy_.edgeContractionGraph().numberOfEdges() == 0)
