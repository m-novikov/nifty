#pragma once

#include <iostream>
#include "nifty/graph/subgraph_mask.hxx"

namespace nifty{
namespace graph{
namespace agglo{




// forward declarations
template<class AGGLOMERATIVE_CLUSTERING>
class AgglomerativeClustering;



template<class AGGLOMERATIVE_CLUSTERING>
class DendrogramAgglomerativeClusteringVisitor{
private:

    typedef std::tuple<uint64_t,uint64_t, double, double> MergeEncodingType; 

public:
    typedef AGGLOMERATIVE_CLUSTERING AgglomerativeClusteringType;
    typedef typename AgglomerativeClusteringType::GraphType GraphType;

    typedef typename GraphType:: template NodeMap<double> NodeToEncoding;
    typedef typename GraphType:: template NodeMap<double> NodeSize;


    DendrogramAgglomerativeClusteringVisitor(
        const AgglomerativeClusteringType & agglomerativeClustering
    )
    :   nodeSizes_(agglomerativeClustering.graph()),
        agglomerativeClustering_(agglomerativeClustering),
        nodeToEncoding_(agglomerativeClustering.graph()),
        encoding_(),
        timeStamp_(agglomerativeClustering.graph().numberOfNodes())
    {
        for( auto node : agglomerativeClustering.graph().nodes()){
            nodeToEncoding_[node] = node;
            nodeSizes_[node] = 1.0;
        }
    }

    template<class NODE_SIZES>
    DendrogramAgglomerativeClusteringVisitor(
        const AgglomerativeClusteringType & agglomerativeClustering,
        NODE_SIZES & nodeSizes
    )
    :   nodeSizes_(agglomerativeClustering.graph()),
        agglomerativeClustering_(agglomerativeClustering),
        nodeToEncoding_(agglomerativeClustering.graph()),
        encoding_(),
        timeStamp_(agglomerativeClustering.graph().numberOfNodes())
    {
        for( auto node : agglomerativeClustering.graph().nodes()){
            nodeToEncoding_[node] = node;
            nodeSizes_[node] = nodeSizes[node];
        }
    }


    bool isDone()const{
        return false;
    }

    void visit(const uint64_t aliveNode, const uint64_t deadNode, const double p){
        //std::cout<<"a "<<aliveNode<<" d "<<deadNode<<" p "<<p<<"\n";

        auto ea = nodeToEncoding_[aliveNode];
        auto ed = nodeToEncoding_[deadNode];

        nodeSizes_[aliveNode] += nodeSizes_[deadNode];

        nodeToEncoding_[aliveNode] = timeStamp_;
        nodeToEncoding_[deadNode] = timeStamp_;

        encoding_.emplace_back(ea, ed, p, nodeSizes_[aliveNode]);
        ++timeStamp_;

    }
    const auto & agglomerativeClustering()const{
        return agglomerativeClustering_;
    }
    const auto & dendrogramEncoding()const{
        return encoding_;
    }
private:
    const AgglomerativeClusteringType & agglomerativeClustering_;

    NodeSize nodeSizes_;
    NodeToEncoding nodeToEncoding_;
    std::vector<MergeEncodingType > encoding_;
    uint64_t timeStamp_;
};

// template<class AGGLOMERATIVE_CLUSTERING>
// class EmptyAgglomerativeClusteringVisitor{
// public:
//     typedef AGGLOMERATIVE_CLUSTERING AgglomerativeClusteringType;

// private:
    
// };




template<class CLUSTER_POLICY>
class AgglomerativeClustering{
public:
    typedef CLUSTER_POLICY ClusterPolicyType;
    typedef typename ClusterPolicyType::EdgeContractionGraphType::WithEdgeUfd WithEdgeUfd;
    typedef typename ClusterPolicyType::GraphType GraphType;
    typedef typename ClusterPolicyType::EdgeContractionGraphType EdgeContractionGraphType;
    AgglomerativeClustering(ClusterPolicyType & clusterPolicy)
    :  clusterPolicy_(clusterPolicy){

    }


    void run(const bool verbose=false, const uint64_t printNth=100){
        while(!clusterPolicy_.isDone()){

            if(clusterPolicy_.edgeContractionGraph().numberOfEdges() == 0)
                break;
            //std::cout<<"AgglomerativeClustering edgeToContractNext\n";
            const auto edgeToContractNextAndPriority = clusterPolicy_.edgeToContractNext();
            //std::cout<<"AgglomerativeClustering edgeToContractNext done\n";
            const auto edgeToContractNext = edgeToContractNextAndPriority.first;
            const auto priority = edgeToContractNextAndPriority.second;
            if(verbose){
                const auto & cgraph = clusterPolicy_.edgeContractionGraph();
                const auto nNodes = cgraph.numberOfNodes();
                if(  (nNodes + 1) % printNth  == 0){
                    std::cout<<"Nodes "<<cgraph.numberOfNodes()<<" p="<<priority<<"\n";
                }
            }
            clusterPolicy_.edgeContractionGraph().contractEdge(edgeToContractNext);
        }
    }   

    template<class VISITOR>
    void run(
        VISITOR & visitor, const bool verbose=false, const uint64_t printNth=100
    ){

        const auto & cgraph = clusterPolicy_.edgeContractionGraph();

        while(!clusterPolicy_.isDone()  && !visitor.isDone() ){


            if(clusterPolicy_.edgeContractionGraph().numberOfEdges() == 0)
                break;
            //std::cout<<"AgglomerativeClustering edgeToContractNext\n";
            const auto edgeToContractNextAndPriority = clusterPolicy_.edgeToContractNext();
            //std::cout<<"AgglomerativeClustering edgeToContractNext done\n";
            const auto edgeToContractNext = edgeToContractNextAndPriority.first;
            const auto priority = edgeToContractNextAndPriority.second;


            if(verbose){
                
                const auto nNodes = cgraph.numberOfNodes();
                if(  (nNodes + 1) % printNth  == 0){
                    std::cout<<"Nodes "<<cgraph.numberOfNodes()<<" p="<<priority<<"\n";
                }
            }


            const auto uv = cgraph.uv(edgeToContractNext);
            clusterPolicy_.edgeContractionGraph().contractEdge(edgeToContractNext);

            const auto aliveNode =cgraph.findRepresentativeNode(uv.first);
            const auto deadNode = uv.first == aliveNode ? uv.second : uv.first;

            visitor.visit(aliveNode, deadNode, priority);
        }
    }



  

    template<class MERGE_TIMES, class EDGE_DENDROGRAM_HEIGHT>
    void runAndGetMergeTimesAndDendrogramHeight(
        MERGE_TIMES & mergeTimes,
        EDGE_DENDROGRAM_HEIGHT & dendrogramHeight,
        const bool verbose=false  
    ){
        const auto & cgraph = clusterPolicy_.edgeContractionGraph();
        const auto & graph = cgraph.graph();
        for(const auto edge: graph.edges()){
            mergeTimes[edge] = graph.numberOfNodes();
            // TODO: bad, find better way to initialize this..
            dendrogramHeight[edge] = -1.;
        }
        auto t=-0;
        while(!clusterPolicy_.isDone()){

            if(clusterPolicy_.edgeContractionGraph().numberOfEdges() == 0)
                break;

            const auto edgeToContractNextAndPriority = clusterPolicy_.edgeToContractNext();
            const auto edgeToContractNext = edgeToContractNextAndPriority.first;
            const auto priority = edgeToContractNextAndPriority.second;
            dendrogramHeight[edgeToContractNext] = priority;
            mergeTimes[edgeToContractNext] = t;
            if(verbose){
                const auto & cgraph = clusterPolicy_.edgeContractionGraph();
                std::cout<<"Nodes "<<cgraph.numberOfNodes()<<" p="<<priority<<"\n";
            }
            clusterPolicy_.edgeContractionGraph().contractEdge(edgeToContractNext);
            ++t;
        }
        this->ucmTransform(mergeTimes);
        this->ucmTransform(dendrogramHeight);
    }
    

    template<class MERGE_TIMES>
    void runAndGetMergeTimes(
        MERGE_TIMES & mergeTimes,
        const bool verbose=false  
    ){
        const auto & cgraph = clusterPolicy_.edgeContractionGraph();
        const auto & graph = cgraph.graph();
        for(const auto edge: graph.edges()){
            mergeTimes[edge] = graph.numberOfNodes();
        }
        auto t=-0;
        while(!clusterPolicy_.isDone()){

            if(clusterPolicy_.edgeContractionGraph().numberOfEdges() == 0)
                break;

            const auto edgeToContractNextAndPriority = clusterPolicy_.edgeToContractNext();
            const auto edgeToContractNext = edgeToContractNextAndPriority.first;
            const auto priority = edgeToContractNextAndPriority.second;
            mergeTimes[edgeToContractNext] = t;
            if(verbose){
                const auto & cgraph = clusterPolicy_.edgeContractionGraph();
                std::cout<<"Nodes "<<cgraph.numberOfNodes()<<" p="<<priority<<"\n";
            }
            clusterPolicy_.edgeContractionGraph().contractEdge(edgeToContractNext);
            ++t;
        }
        this->ucmTransform(mergeTimes);
    }
    

    template<class EDGE_DENDROGRAM_HEIGHT>
    void runAndGetDendrogramHeight(EDGE_DENDROGRAM_HEIGHT & dendrogramHeight,const bool verbose=false){


        while(!clusterPolicy_.isDone()){
            const auto edgeToContractNextAndPriority = clusterPolicy_.edgeToContractNext();
            const auto edgeToContractNext = edgeToContractNextAndPriority.first;
            const auto priority = edgeToContractNextAndPriority.second;
            dendrogramHeight[edgeToContractNext] = priority;
            if(verbose){
                const auto & cgraph = clusterPolicy_.edgeContractionGraph();
                std::cout<<"Nodes "<<cgraph.numberOfNodes()<<" p="<<priority<<"\n";
            }
            clusterPolicy_.edgeContractionGraph().contractEdge(edgeToContractNext);
        }

        this->ucmTransform(dendrogramHeight);
    }

    template<class EDGE_MAP>
    void ucmTransform(EDGE_MAP & edgeMap)const{

        const auto & cgraph = clusterPolicy_.edgeContractionGraph();
        this->graph().forEachEdge([&](const uint64_t edge){
            const auto reprEdge = cgraph.findRepresentativeEdge(edge);
            edgeMap[edge] = edgeMap[reprEdge];
        });

    }


    template<class EDGE_MAP, class EDGE_MAP_OUT>
    void ucmTransform(const EDGE_MAP & edgeMap, EDGE_MAP_OUT & edgeMapOut)const{

        const auto & cgraph = clusterPolicy_.edgeContractionGraph();
        this->graph().forEachEdge([&](const uint64_t edge){
            const auto reprEdge = cgraph.findRepresentativeEdge(edge);
            edgeMapOut[edge] = edgeMap[reprEdge];
        });

    }

<<<<<<< HEAD

=======
    const ClusterPolicyType & clusterPolicy()const{
        return clusterPolicy_;
    }
>>>>>>> 2f7eb66d

    const GraphType & graph()const{
        return clusterPolicy_.edgeContractionGraph().graph();
    }

    template<class NODE_MAP>
    void result(NODE_MAP & nodeMap)const{
        const auto & cgraph = clusterPolicy_.edgeContractionGraph();
        const auto & graph = cgraph.graph();
        for(const auto node : graph.nodes()){
            nodeMap[node] = cgraph.findRepresentativeNode(node);
        }
    }
private:
    ClusterPolicyType & clusterPolicy_;
};


} // namespace agglo
} // namespace nifty::graph
} // namespace nifty
<|MERGE_RESOLUTION|>--- conflicted
+++ resolved
@@ -20,7 +20,7 @@
 class DendrogramAgglomerativeClusteringVisitor{
 private:
 
-    typedef std::tuple<uint64_t,uint64_t, double, double> MergeEncodingType; 
+    typedef std::tuple<uint64_t,uint64_t, double, double> MergeEncodingType;
 
 public:
     typedef AGGLOMERATIVE_CLUSTERING AgglomerativeClusteringType;
@@ -103,7 +103,7 @@
 //     typedef AGGLOMERATIVE_CLUSTERING AgglomerativeClusteringType;
 
 // private:
-    
+
 // };
 
 
@@ -141,7 +141,7 @@
             }
             clusterPolicy_.edgeContractionGraph().contractEdge(edgeToContractNext);
         }
-    }   
+    }
 
     template<class VISITOR>
     void run(
@@ -163,7 +163,7 @@
 
 
             if(verbose){
-                
+
                 const auto nNodes = cgraph.numberOfNodes();
                 if(  (nNodes + 1) % printNth  == 0){
                     std::cout<<"Nodes "<<cgraph.numberOfNodes()<<" p="<<priority<<"\n";
@@ -183,7 +183,7 @@
 
 
 
-  
+
 
     template<class MERGE_TIMES, class EDGE_DENDROGRAM_HEIGHT>
     void runAndGetMergeTimesAndDendrogramHeight(
@@ -294,13 +294,9 @@
 
     }
 
-<<<<<<< HEAD
-
-=======
     const ClusterPolicyType & clusterPolicy()const{
         return clusterPolicy_;
     }
->>>>>>> 2f7eb66d
 
     const GraphType & graph()const{
         return clusterPolicy_.edgeContractionGraph().graph();
