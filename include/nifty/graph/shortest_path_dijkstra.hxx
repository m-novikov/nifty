#pragma once
#ifndef NIFTY_GRAPH_SHORTEST_PATH_DIJKSTRA_HXX
#define NIFTY_GRAPH_SHORTEST_PATH_DIJKSTRA_HXX

#include "nifty/graph/subgraph_mask.hxx"
#include "nifty/tools/changable_priority_queue.hxx"

namespace nifty{
namespace graph{

    template<class GRAPH, class WEIGHT_TYPE>
    class ShortestPathDijkstra{

    public:
        typedef GRAPH Graph;
        typedef WEIGHT_TYPE WeightType;

        typedef typename Graph:: template NodeMap<int64_t>     PredecessorsMap;
        typedef typename Graph:: template NodeMap<WeightType>  DistanceMap;
    private:
        typedef nifty::tools::ChangeablePriorityQueue<WeightType>    PqType;
    public:
        ShortestPathDijkstra(const Graph & g)
        :   g_(g),
            pq_(g.nodeIdUpperBound()+1),
            predMap_(g),
            distMap_(g){
        }

        // run single source single target
        // no  callback no mask exposed
        template<class EDGE_WEIGHTS>
        void runSingleSourceSingleTarget(
            const EDGE_WEIGHTS & edgeWeights,
            const int64_t source,
            const int64_t target = -1
        ){
            // subgraph mask
            DefaultSubgraphMask<Graph> subgraphMask;
            // visitor
            auto visitor = [&]
            (   
                int64_t topNode,
                const DistanceMap     & distances,
                const PredecessorsMap & predecessors
            ){
                return topNode != target;
            };

            this->initializeMaps(&source, &source +1);
            runImpl(edgeWeights, subgraphMask, visitor);
        }
        
        // run single source multiple targets
        // no  callback no mask exposed
        template<class EDGE_WEGIHTS>
        void runSingleSourceMultiTarget(
            const EDGE_WEGIHTS & edgeWeights,
            const int64_t source,
            const std::vector<int64_t> & targets
        ){
            // subgraph mask
            DefaultSubgraphMask<Graph> subgraphMask;
            
            // visitor
<<<<<<< HEAD
=======
            // TODO does this work ???
>>>>>>> 71f0e63a
            size_t trgtsFound = 0;
            auto visitor = [&targets, &trgtsFound]
            (   
                int64_t topNode,
                const DistanceMap     & distances,
                const PredecessorsMap & predecessors
            ){
                if( std::find(targets.begin(), targets.end(), topNode) != targets.end() ) 
                    ++trgtsFound;
                if( trgtsFound >= targets.size() ) {
                    trgtsFound = 0;
                    return false;
                }
                return true;
            };

            this->initializeMaps(&source, &source +1);
            runImpl(edgeWeights, subgraphMask, visitor);
        }

        // run single source  ALL targets
        // no  callback no mask exposed
        template<class EDGE_WEIGHTS>
        void runSingleSource(
            const EDGE_WEIGHTS & edgeWeights,
            const int64_t source
        ){

            // subgraph mask
            DefaultSubgraphMask<Graph> subgraphMask;
            this->initializeMaps(&source, &source +1);
            // visitor
            auto visitor = [](   int64_t topNode,
                const DistanceMap     & distances,
                const PredecessorsMap & predecessors
            ){
                return true;
            };
            runImpl(edgeWeights, subgraphMask, visitor);
        }

        template<class EDGE_WEIGHTS, class SOURCE_ITER, class SUBGRAPH_MASK, class VISITOR>
        void run(
            const EDGE_WEIGHTS & edgeWeights,
            SOURCE_ITER sourceBegin, 
            SOURCE_ITER sourceEnd,
            const SUBGRAPH_MASK &  subgraphMask,
            VISITOR && visitor
        ){
            this->initializeMaps(sourceBegin, sourceEnd);
            this->runImpl(edgeWeights,subgraphMask,visitor);
        }

        const DistanceMap & distances()const{
            return distMap_;
        }
        const PredecessorsMap & predecessors()const{ // is there a reason that this was not returned by ref before ?
            return predMap_;
        }
    private:

        template<
            class EDGE_WEIGHTS, 
            class SUBGRAPH_MASK,
            class VISITOR 
        >
        void runImpl(
            const EDGE_WEIGHTS & edgeWeights,
            const SUBGRAPH_MASK & subgraphMask,
            VISITOR && visitor
        ){

            //target_ = lemon::INVALID;
            while(!pq_.empty() ){ //&& !finished){
                const auto topNode =  pq_.top();
                pq_.pop();

                if(!visitor(topNode, distMap_, predMap_)){
                    break;
                }               
                if(subgraphMask.useNode(topNode)){
                    // loop over all neigbours
                    for(auto adj : g_.adjacency(topNode)){
                        auto otherNode = adj.node();
                        const auto edge = adj.edge();
                        if(subgraphMask.useNode(otherNode) && subgraphMask.useEdge(otherNode)){
                            if(pq_.contains(otherNode)){
                                const WeightType currentDist     = distMap_[otherNode];
                                const WeightType alternativeDist = distMap_[topNode]+edgeWeights[edge];
                                if(alternativeDist<currentDist){
                                    pq_.push(otherNode,alternativeDist);
                                    distMap_[otherNode]=alternativeDist;
                                    predMap_[otherNode]=topNode;
                                }
                            }
                            else if(predMap_[otherNode]==-1){
                                const WeightType initialDist = distMap_[topNode]+edgeWeights[edge];
                                //if(initialDist<=maxDistance)
                                //{
                                pq_.push(otherNode,initialDist);
                                distMap_[otherNode]=initialDist;
                                predMap_[otherNode]=topNode;
                                //}
                            }
                        }
                    }
                }
            }
            while(!pq_.empty() ){
                const auto topNode = pq_.top();
                predMap_[topNode] = -1;
                pq_.pop();
            }
        }


        template<class SOURCE_ITER>
        void initializeMaps(SOURCE_ITER sourceBegin, SOURCE_ITER sourceEnd){
                
            for(auto node : g_.nodes()){
                predMap_[node] = -1;
            }

            for( ; sourceBegin!=sourceEnd; ++sourceBegin){
                auto n = *sourceBegin;
                distMap_[n] = static_cast<WeightType>(0);
                predMap_[n] = n;
                pq_.push(n,static_cast<WeightType>(0));
            }
        }

        const GRAPH & g_;
        PqType pq_;
        PredecessorsMap predMap_;
        DistanceMap     distMap_;
    };

} // namespace nifty::graph
} // namespace nifty

#endif  // NIFTY_GRAPH_SHORTEST_PATH_DIJKSTRA_HXX<|MERGE_RESOLUTION|>--- conflicted
+++ resolved
@@ -39,7 +39,7 @@
             DefaultSubgraphMask<Graph> subgraphMask;
             // visitor
             auto visitor = [&]
-            (   
+            (
                 int64_t topNode,
                 const DistanceMap     & distances,
                 const PredecessorsMap & predecessors
@@ -50,7 +50,7 @@
             this->initializeMaps(&source, &source +1);
             runImpl(edgeWeights, subgraphMask, visitor);
         }
-        
+
         // run single source multiple targets
         // no  callback no mask exposed
         template<class EDGE_WEGIHTS>
@@ -61,20 +61,16 @@
         ){
             // subgraph mask
             DefaultSubgraphMask<Graph> subgraphMask;
-            
+
             // visitor
-<<<<<<< HEAD
-=======
-            // TODO does this work ???
->>>>>>> 71f0e63a
             size_t trgtsFound = 0;
             auto visitor = [&targets, &trgtsFound]
-            (   
+            (
                 int64_t topNode,
                 const DistanceMap     & distances,
                 const PredecessorsMap & predecessors
             ){
-                if( std::find(targets.begin(), targets.end(), topNode) != targets.end() ) 
+                if( std::find(targets.begin(), targets.end(), topNode) != targets.end() )
                     ++trgtsFound;
                 if( trgtsFound >= targets.size() ) {
                     trgtsFound = 0;
