--- conflicted
+++ resolved
@@ -63,10 +63,6 @@
             DefaultSubgraphMask<Graph> subgraphMask;
             
             // visitor
-<<<<<<< HEAD
-=======
-            // TODO does this work ???
->>>>>>> d0181ceb
             size_t trgtsFound = 0;
             auto visitor = [&targets, &trgtsFound]
             (   
