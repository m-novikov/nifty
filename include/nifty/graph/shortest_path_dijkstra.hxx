--- conflicted
+++ resolved
@@ -61,11 +61,7 @@
         ){
             // subgraph mask
             DefaultSubgraphMask<Graph> subgraphMask;
-<<<<<<< HEAD
-            
-=======
-
->>>>>>> abf344d6
+
             // visitor
             size_t trgtsFound = 0;
             auto visitor = [&targets, &trgtsFound]
@@ -111,11 +107,7 @@
         template<class EDGE_WEIGHTS, class SOURCE_ITER, class SUBGRAPH_MASK, class VISITOR>
         void run(
             const EDGE_WEIGHTS & edgeWeights,
-<<<<<<< HEAD
-            SOURCE_ITER sourceBegin, 
-=======
             SOURCE_ITER sourceBegin,
->>>>>>> abf344d6
             SOURCE_ITER sourceEnd,
             const SUBGRAPH_MASK &  subgraphMask,
             VISITOR && visitor
@@ -138,11 +130,7 @@
     private:
 
         template<
-<<<<<<< HEAD
-            class EDGE_WEIGHTS, 
-=======
             class EDGE_WEIGHTS,
->>>>>>> abf344d6
             class SUBGRAPH_MASK,
             class VISITOR
         >
