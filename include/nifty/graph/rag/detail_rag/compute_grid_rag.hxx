--- conflicted
+++ resolved
@@ -66,20 +66,11 @@
 
         const auto labelsProxy = rag.labelsProxy();
         const auto numberOfLabels = labelsProxy.numberOfLabels();
-        const auto labels = labelsProxy.labels(); 
+        const auto & labels = labelsProxy.labels(); 
         const auto & shape = labelsProxy.shape();
 
         nifty::parallel::ParallelOptions pOpts(settings.numberOfThreads);
 
-<<<<<<< HEAD
-        const auto labelsProxy = rag.labelsProxy();
-        const auto numberOfLabels = labelsProxy.numberOfLabels();
-        const auto & labels = labelsProxy.labels(); 
-        
-        
-=======
-        // assign the number of nodes to the graph
->>>>>>> c760093e
         rag.assign(numberOfLabels);
 
         auto makeCoord2 = [](const Coord & coord,const size_t axis){
@@ -158,14 +149,7 @@
     }
 };
 
-<<<<<<< HEAD
-=======
-
-
-
-
 } // end namespace detail_rag
->>>>>>> c760093e
 
 
 template<class LABEL_TYPE>
