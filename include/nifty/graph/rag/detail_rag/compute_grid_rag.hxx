#pragma once
#ifndef NIFTY_GRAPH_RAG_DETAIL_RAG_COMPUTE_GRID_RAG_HXX
#define NIFTY_GRAPH_RAG_DETAIL_RAG_COMPUTE_GRID_RAG_HXX


#include <random>
#include <functional>
#include <ctime>
#include <stack>
#include <algorithm>
#include <unordered_set>

// for strange reason travis does not find the boost flat set
#ifdef WITHIN_TRAVIS
#include <set>
#define __setimpl std::set
#else
#include <boost/container/flat_set.hpp>
#define __setimpl boost::container::flat_set
#endif


#include "nifty/graph/rag/grid_rag_labels.hxx"
#include "nifty/marray/marray.hxx"
#include "nifty/graph/undirected_list_graph.hxx"
#include "nifty/parallel/threadpool.hxx"
#include "nifty/tools/timer.hxx"
#include "nifty/tools/for_each_coordinate.hxx"
//#include "nifty/graph/detail/contiguous_indices.hxx"


namespace nifty{
namespace graph{


template<size_t DIM, class LABEL_TYPE>
class ExplicitLabels;

template<size_t DIM, class LABELS_PROXY>
class GridRag;

<<<<<<< HEAD


=======
>>>>>>> aba83c6c

namespace detail_rag{

template< class GRID_RAG>
struct ComputeRag;


template<size_t DIM, class LABEL_TYPE>
struct ComputeRag< GridRag<DIM,  ExplicitLabels<DIM, LABEL_TYPE> > > {

    template<class S>
    static void computeRag(
        GridRag<DIM,  ExplicitLabels<DIM, LABEL_TYPE> > & rag,
        const S & settings
    ){
        typedef GridRag<DIM,  ExplicitLabels<DIM, LABEL_TYPE> >  Graph;
        typedef std::array<int64_t, DIM> Coord;
        typedef typename Graph::NodeAdjacency NodeAdjacency;
        typedef typename Graph::EdgeStorage EdgeStorage;

        const auto labelsProxy = rag.labelsProxy();
        const auto numberOfLabels = labelsProxy.numberOfLabels();
        const auto labels = labelsProxy.labels(); 
        const auto & shape = labelsProxy.shape();

        nifty::parallel::ParallelOptions pOpts(settings.numberOfThreads);

        // assign the number of nodes to the graph
        rag.assign(numberOfLabels);

        auto makeCoord2 = [](const Coord & coord,const size_t axis){
            Coord coord2 = coord;
            coord2[axis] += 1;
            return coord2;
        };

        if(pOpts.getActualNumThreads()<=1){
            nifty::tools::forEachCoordinate(shape,[&](const Coord & coord){
                const auto lU = labels(coord);
                for(size_t axis=0; axis<DIM; ++axis){
                    auto coord2 = makeCoord2(coord, axis);
                    if(coord2[axis] < shape[axis]){
                        const auto lV = labels(coord2);
                        if(lU != lV){
                            rag.insertEdge(lU,lV);
                        }
                    }
                }
            });
        }
        else{
            nifty::parallel::ThreadPool threadpool(pOpts);
            struct PerThread{
                std::vector< __setimpl<uint64_t> > adjacency;
            };

            std::vector<PerThread> perThreadDataVec(pOpts.getActualNumThreads());
            for(size_t i=0; i<perThreadDataVec.size(); ++i)
                perThreadDataVec[i].adjacency.resize(numberOfLabels);

            // collect the node-adjacency sets in parallel which needs to be merged later 
            nifty::tools::parallelForEachCoordinate(threadpool, shape,[&](const int tid, const Coord & coord){
                auto & adjacency = perThreadDataVec[tid].adjacency;
                const auto lU = labels(coord);
                for(size_t axis=0; axis<DIM; ++axis){
                    auto coord2 = makeCoord2(coord, axis);
                    if(coord2[axis] < shape[axis]){
                        const auto lV = labels(coord2);
                        if(lU != lV){
                            adjacency[lV].insert(lU);
                            adjacency[lU].insert(lV);
                        }
                    }
                }
            });
            
            // merge the node adjacency sets for each node
            nifty::parallel::parallel_foreach(threadpool, numberOfLabels, [&](int tid, int label){
                auto & set0 = perThreadDataVec[0].adjacency[label];
                for(size_t i=1; i<perThreadDataVec.size(); ++i){
                    const auto & setI = perThreadDataVec[i].adjacency[label];
                    set0.insert(setI.begin(), setI.end());
                }
                for(auto otherNode : set0)
                     rag.nodes_[label].insert(NodeAdjacency(otherNode));
            });

            // insert the edge index for each edge
            uint64_t edgeIndex = 0;
            auto & edges = rag.edges_;
            for(uint64_t u = 0; u< numberOfLabels; ++u){
                for(auto & vAdj :  rag.nodes_[u]){
                    const auto v = vAdj.node();
                    if(u < v){
                        edges.push_back(EdgeStorage(u, v));
                        vAdj.changeEdgeIndex(edgeIndex);
                        auto fres =  rag.nodes_[v].find(NodeAdjacency(u));
                        fres->changeEdgeIndex(edgeIndex);
                        ++edgeIndex;
                    }
                }
            }
        }
    }
};

<<<<<<< HEAD




} // end namespace detail_rag


=======
>>>>>>> aba83c6c


} // end namespace graph
} // end namespace nifty


#endif /* NIFTY_GRAPH_RAG_DETAIL_RAG_COMPUTE_GRID_RAG_HXX */<|MERGE_RESOLUTION|>--- conflicted
+++ resolved
@@ -39,11 +39,7 @@
 template<size_t DIM, class LABELS_PROXY>
 class GridRag;
 
-<<<<<<< HEAD
 
-
-=======
->>>>>>> aba83c6c
 
 namespace detail_rag{
 
@@ -150,18 +146,9 @@
     }
 };
 
-<<<<<<< HEAD
-
-
 
 
 } // end namespace detail_rag
-
-
-=======
->>>>>>> aba83c6c
-
-
 } // end namespace graph
 } // end namespace nifty
 
