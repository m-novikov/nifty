--- conflicted
+++ resolved
@@ -83,17 +83,6 @@
                             if(lU != lV){
                                 const auto edge = rag.findEdge(lU,lV);
 
-<<<<<<< HEAD
-                                // FIXME FIXME FIXME
-                                // FIXME doesn't make sense to read the labels here, right?
-                                //const auto dataU = labelsBlockView(coordU.asStdArray());
-                                //const auto dataV = labelsBlockView(coordV.asStdArray());
-=======
-                                const auto dataU = dataBlockView(coordU.asStdArray());
-                                const auto dataV = dataBlockView(coordV.asStdArray());
-
->>>>>>> 8e05c998
-                                
                                 const auto dataU = dataBlockView(coordU.asStdArray());
                                 const auto dataV = dataBlockView(coordV.asStdArray());
 
