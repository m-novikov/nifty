--- conflicted
+++ resolved
@@ -8,10 +8,6 @@
 #include "nifty/marray/marray.hxx"
 #include "nifty/tools/runtime_check.hxx"
 //#include "nifty/graph/detail/contiguous_indices.hxx"
-<<<<<<< HEAD
-=======
-//
->>>>>>> aba83c6c
 
 
 namespace nifty{
@@ -68,17 +64,11 @@
     std::array<int64_t, DIM> shape_;
 };
 
-<<<<<<< HEAD
-}
-}
-=======
-
 
 } // namespace graph
 } // namespace nifty
 
 
->>>>>>> aba83c6c
 
 
 #endif /* NIFTY_GRAPH_RAG_GRID_RAG_LABELS_HXX */