--- conflicted
+++ resolved
@@ -5,11 +5,8 @@
 #include <string>
 #include <initializer_list>
 #include <sstream>
-<<<<<<< HEAD
 #include <chrono>
-=======
 #include <iostream>
->>>>>>> 1440384d
 
 namespace nifty {
 namespace graph {
