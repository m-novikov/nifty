#pragma once
#ifndef NIFTY_GRAPH_OPTIMIZATION_VISITOR_BASE_HXX
#define NIFTY_GRAPH_OPTIMIZATION_VISITOR_BASE_HXX

#include <string>
#include <initializer_list>
#include <sstream>
#include <iostream>
#include <chrono>

#include "nifty/tools/logging.hxx"

namespace nifty {
namespace graph {
namespace optimization{




    template<class SOLVER> 
    class VisitorBase{
    public:

        typedef SOLVER SolverType;

        // maybe the solver ptr will become a shared ptr
        virtual void begin(SolverType * solver) = 0;
        virtual bool visit(SolverType * solver) = 0;
        virtual void end(SolverType * solver) = 0;


        virtual void clearLogNames(){

        }
        virtual void addLogNames(std::initializer_list<std::string> logNames){

        }
        virtual void setLogValue(const size_t logIndex, double logValue){

        }

        virtual void printLog(const nifty::logging::LogLevel logLevel, const std::string & logString){

        }


    };



    template<class SOLVER> 
    class VerboseVisitor : public VisitorBase<SOLVER>{
    public:
        typedef SOLVER SolverType;
        typedef std::chrono::seconds TimeType;
        typedef std::chrono::time_point<std::chrono::steady_clock> TimePointType;

        VerboseVisitor(
            const int printNth = 1, 
            const double timeLimit = std::numeric_limits<double>::infinity()
        )
        :   printNth_(printNth),
            runOpt_(true),
            iter_(1),
            timeLimit_(timeLimit),
            runtime_(0)
        {}

        virtual void begin(SolverType * ) {
            std::cout<<"begin inference\n";
            if(timeLimit_ > 0) {
                std::cout << "With Time Limit: \n";
                std::cout << timeLimit_ << std::endl;
            }
            startTime_ = std::chrono::steady_clock::now();
        }
        
        virtual bool visit(SolverType * solver) {
            runtime_ = std::chrono::duration_cast<TimeType>(std::chrono::steady_clock::now() - startTime_).count();
            if(iter_%printNth_ == 0){
                auto runtime = std::chrono::duration_cast<TimeType>(
                        std::chrono::steady_clock::now() - startTime_);
                std::stringstream ss;
<<<<<<< HEAD
                ss.precision(12);
                ss<<"Energy: " << std::scientific << solver->currentBestEnergy()<<" ";
                ss<<"Runtime: " << runtime.count() << " ";
=======
                ss << "Energy: " << solver->currentBestEnergy() << " ";
                ss << "Runtime: " << runtime_ << " ";
>>>>>>> 0bad2147
                for(size_t i=0; i<logNames_.size(); ++i){
                    ss<<logNames_[i]<<" "<<logValues_[i]<<" ";
                }
                ss<<"\n";
                std::cout<<ss.str();
            }
            checkRuntime();
            ++iter_;
            return runOpt_;
        }
        
        virtual void end(SolverType * )   {
            std::cout<<"end inference\n";
        }
        
        virtual void clearLogNames(){
            logNames_.clear();
            logValues_.clear();
        }
        virtual void addLogNames(std::initializer_list<std::string> logNames){
            logNames_.assign(logNames.begin(), logNames.end());
            logValues_.resize(logNames.size());
        }
        
        virtual void setLogValue(const size_t logIndex, double logValue){
            logValues_[logIndex] = logValue;
        }

        virtual void printLog(const nifty::logging::LogLevel logLevel, const std::string & logString){
            std::cout<<"LOG["<<int(logLevel)<<"]: "<<logString<<"\n";
        }

        void stopOptimize(){
            runOpt_ = false;
        }
    
    private:
        bool runOpt_;
        int printNth_;
        int iter_;
        
        double timeLimit_;
        TimePointType startTime_;
        size_t runtime_;

        std::vector<std::string> logNames_;
        std::vector<double> logValues_;

        inline void checkRuntime() {
            if(runtime_ > timeLimit_) {
                std::cout << runtime_ << " " << timeLimit_ << std::endl;
                std::cout << "Inference has exceeded time limit and is stopped \n";
                stopOptimize();
            }
        }
    };



    template<class SOLVER> 
    class EmptyVisitor : public VisitorBase<SOLVER>{
    public:
        typedef SOLVER SolverType;

        virtual void begin(SolverType * solver) {}
        virtual bool visit(SolverType * solver) {return true;}
        virtual void end(SolverType * solver)   {}
    private:
    };



    template<class SOLVER>
    class VisitorProxy{
    public:
        typedef SOLVER SolverType;
        typedef VisitorBase<SOLVER> VisitorBaseTpe;
        VisitorProxy(VisitorBaseTpe * visitor)
        :   visitor_(visitor){

        }

        void addLogNames(std::initializer_list<std::string> logNames){
            if(visitor_  != nullptr){
                visitor_->addLogNames(logNames);
            }
        }
        void begin(SolverType * solver) {
            if(visitor_ != nullptr){
                visitor_->begin(solver);
            }
        }
        bool visit(SolverType * solver) {
            if(visitor_ != nullptr){
                return visitor_->visit(solver);
            }
            return true;
        }
        void end(SolverType * solver)   {
            if(visitor_ != nullptr){
                visitor_->end(solver);
            }
        }
        void clearLogNames()   {
            if(visitor_ != nullptr){
                visitor_->clearLogNames();
            }
        }

        void setLogValue(const size_t logIndex, const double logValue)   {
            if(visitor_ != nullptr){
                visitor_->setLogValue(logIndex, logValue);
            }
        }

        void printLog(const nifty::logging::LogLevel logLevel, const std::string & logString){
            if(visitor_ != nullptr){
                visitor_->printLog(logLevel, logString);
            }
        }
        operator bool() const{
            return visitor_ != nullptr;
        }

    private:
        VisitorBaseTpe * visitor_;
    };





}
}
}

#endif // NIFTY_GRAPH_OPTIMIZATION_VISITOR_BASE_HXX<|MERGE_RESOLUTION|>--- conflicted
+++ resolved
@@ -81,14 +81,10 @@
                 auto runtime = std::chrono::duration_cast<TimeType>(
                         std::chrono::steady_clock::now() - startTime_);
                 std::stringstream ss;
-<<<<<<< HEAD
                 ss.precision(12);
-                ss<<"Energy: " << std::scientific << solver->currentBestEnergy()<<" ";
-                ss<<"Runtime: " << runtime.count() << " ";
-=======
-                ss << "Energy: " << solver->currentBestEnergy() << " ";
+                ss << "Energy: " << std::scientific << solver->currentBestEnergy()<<" ";
                 ss << "Runtime: " << runtime_ << " ";
->>>>>>> 0bad2147
+                
                 for(size_t i=0; i<logNames_.size(); ++i){
                     ss<<logNames_[i]<<" "<<logValues_[i]<<" ";
                 }
