--- conflicted
+++ resolved
@@ -54,18 +54,12 @@
                 // nothing
             }
             virtual bool visit(Base * solver) {
-<<<<<<< HEAD
-                if(visitor_ != nullptr)
-                    visitor_->visit(solver);
-                return true;
-=======
                 if(visitor_ != nullptr){
                     return visitor_->visit(solver);
                 }
                 else{
                     return true;
                 }
->>>>>>> 6a10d33c
             }
             virtual void end(Base * solver)   {
                 // nothing
