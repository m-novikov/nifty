--- conflicted
+++ resolved
@@ -239,16 +239,6 @@
                 }
             );
           
-<<<<<<< HEAD
-            std::cout<<"Generated "<<proposals.size() << " in parallel." << "\n";
-            // recursive thing
-            
-            /*
-            std::vector<NodeLabels> proposals2;
-            size_t nFuse = settings_.fuseN;
-            
-            if(!proposals.empty()){
-=======
             //std::cout<<"Generated "<<proposals.size() << " in parallel." << "\n";
             // recursive thing
             
@@ -256,7 +246,6 @@
             size_t nFuse = settings_.fuseN;
             
             if(!proposals.empty() && nFuse > 0){
->>>>>>> 61a8a95e
                 while(proposals.size()!= 1){
                     //std::cout<<" aaa \n";
                     NIFTY_CHECK_OP(proposals.size(),>=,2,"");
@@ -299,10 +288,6 @@
             }
             //std::cout<<"doish\n";
             bestEnergy = objective_.evalNodeLabels(currentBest);
-<<<<<<< HEAD
-            */
-=======
->>>>>>> 61a8a95e
 
             // call the visitor and see if we need to continue
             if(visitor!= nullptr){
