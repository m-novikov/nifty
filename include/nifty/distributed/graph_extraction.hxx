#pragma once

#include <unordered_set>
#include <set>
#include <boost/functional/hash.hpp>

#include "xtensor/xtensor.hpp"
#include "xtensor/xadapt.hpp"

#include "z5/multiarray/xtensor_access.hxx"
#include "z5/dataset_factory.hxx"
#include "z5/groups.hxx"
#include "z5/attributes.hxx"

#include "nifty/array/static_array.hxx"
#include "nifty/xtensor/xtensor.hxx"
#include "nifty/tools/for_each_coordinate.hxx"

namespace fs = boost::filesystem;

namespace nifty {
namespace distributed {


    ///
    // graph typedefs at nifty.distributed level
    ///

    typedef uint64_t NodeType;
    typedef int64_t EdgeIndexType;

    typedef std::pair<NodeType, NodeType> EdgeType;
    typedef boost::hash<EdgeType> EdgeHash;

    // Perfoemance for extraction of 50 x 512 x 512 cube (real labels)
    // (including some overhead (python cals, serializing the graph, etc.))
    // using normal set:    1.8720 s
    // using unordered set: 1.8826 s
    // Note that we would need an additional sort to make the unordered set result correct.
    // As we do not see an improvement, stick with the set for now.
    // But for operations on larger edge / node sets, we should benchmark the unordered set again
    typedef std::set<NodeType> NodeSet;
    typedef std::set<EdgeType> EdgeSet;
    //typedef std::unordered_set<EdgeType, EdgeHash> EdgeSet;

    // xtensor typedefs
    typedef xt::xtensor<NodeType, 1> Tensor1;
    typedef xt::xtensor<NodeType, 2> Tensor2;
    typedef typename Tensor1::shape_type Shape1Type;
    typedef typename Tensor2::shape_type Shape2Type;
    typedef xt::xtensor<NodeType, 3> Tensor3;
    typedef typename Tensor3::shape_type Shape3Type;

    // nifty typedef
    typedef nifty::array::StaticArray<int64_t, 3> CoordType;


    ///
    // helper functions (we might turn this into detail namespace ?!)
    ///


    template<class NODES>
    inline void loadNodes(const std::string & graphPath, NODES & nodes) {
        const std::vector<size_t> zero1Coord({0});
        // get handle and dataset
        z5::handle::Group graph(graphPath);
        auto nodeDs = z5::openDataset(graph, "nodes");
        // read the nodes and inset them into the node set
        Shape1Type nodeShape({nodeDs->shape(0)});
        Tensor1 tmpNodes(nodeShape);
        z5::multiarray::readSubarray<NodeType>(nodeDs, tmpNodes, zero1Coord.begin());
        nodes.insert(tmpNodes.begin(), tmpNodes.end());
    }


<<<<<<< HEAD
    inline void loadNodes(const std::string & graphPath, std::vector<NodeType> & nodes, const size_t offset) {
        const std::vector<size_t> zero1Coord({0});
        // get handle and dataset
        z5::handle::Group graph(graphPath);
        auto nodeDs = z5::openDataset(graph, "nodes");
        // read the nodes and inset them into the node set
        Shape1Type nodeShape({nodeDs->shape(0)});
        Tensor1 tmpNodes(nodeShape);
        z5::multiarray::readSubarray<NodeType>(nodeDs, tmpNodes, zero1Coord.begin());
        nodes.resize(nodes.size() + nodeShape[0]);
        std::copy(tmpNodes.begin(), tmpNodes.end(), nodes.begin() + offset);
    }


    inline void loadEdgeIndices(const std::string & graphPath, std::vector<EdgeIndexType> & edgeIndices) {
=======
    inline bool loadEdgeIndices(const std::string & graphPath, std::vector<EdgeIndexType> & edgeIndices) {
>>>>>>> 2d7aa553
        const std::vector<size_t> zero1Coord({0});
        const std::vector<std::string> keys = {"numberOfEdges"};
        
        // get handle and check if we have edges
        z5::handle::Group graph(graphPath);
        nlohmann::json j;
        z5::readAttributes(graph, keys, j);
        size_t numberOfEdges = j[keys[0]];

        // don't do anything, if we don't have edges
        if(numberOfEdges == 0) {
            return false;
        }
        
        // get id dataset
        auto idDs = z5::openDataset(graph, "edgeIds");
        // read the nodes and inset them into the node set
        Shape1Type idShape({idDs->shape(0)});
        xt::xtensor<EdgeIndexType, 1> tmpIds(idShape);
        z5::multiarray::readSubarray<EdgeIndexType>(idDs, tmpIds, zero1Coord.begin());
        edgeIndices.resize(idShape[0]);
        std::copy(tmpIds.begin(), tmpIds.end(), edgeIndices.begin());
        return true;
    }


    template<class EDGES>
    inline bool loadEdges(const std::string & graphPath, EDGES & edges) {
        const std::vector<size_t> zero2Coord({0, 0});
        const std::vector<std::string> keys = {"numberOfEdges"};

        // get handle and check if we have edges
        z5::handle::Group graph(graphPath);
        nlohmann::json j;
        z5::readAttributes(graph, keys, j);
        size_t numberOfEdges = j[keys[0]];

        // don't do anything, if we don't have edges
        if(numberOfEdges == 0) {
            return false;
        }

        // get edge dataset
        auto edgeDs = z5::openDataset(graph, "edges");
        // read the edges and inset them into the edge set
        Shape2Type edgeShape({edgeDs->shape(0), 2});
        Tensor2 tmpEdges(edgeShape);
        z5::multiarray::readSubarray<NodeType>(edgeDs, tmpEdges, zero2Coord.begin());
        for(size_t edgeId = 0; edgeId < edgeShape[0]; ++edgeId) {
            edges.insert(std::make_pair(tmpEdges(edgeId, 0), tmpEdges(edgeId, 1)));
        }
        return true;
    }


    inline bool loadEdges(const std::string & graphPath, std::vector<EdgeType> & edges, const size_t offset) {
        const std::vector<size_t> zero2Coord({0, 0});
        const std::vector<std::string> keys = {"numberOfEdges"};

        // get handle and check if we have edges
        z5::handle::Group graph(graphPath);
        nlohmann::json j;
        z5::readAttributes(graph, keys, j);
        size_t numberOfEdges = j[keys[0]];

        // don't do anything, if we don't have edges
        if(numberOfEdges == 0) {
            return false;
        }

        // get edge dataset
        auto edgeDs = z5::openDataset(graph, "edges");

        // read the edges and inset them into the edge set
        Shape2Type edgeShape({edgeDs->shape(0), 2});
        Tensor2 tmpEdges(edgeShape);
        z5::multiarray::readSubarray<NodeType>(edgeDs, tmpEdges, zero2Coord.begin());
        edges.resize(edges.size() + edgeShape[0]);
        for(size_t edgeId = 0; edgeId < edgeShape[0]; ++edgeId) {
            edges[edgeId + offset] = std::make_pair(tmpEdges(edgeId, 0), tmpEdges(edgeId, 1));
        }
        return true;
    }


    // Using templates for node and edge storages here,
    // because we might use different datastructures at different graph levels
    // (set or unordered_set)
    template<class NODES, class EDGES, class COORD>
    void serializeGraph(const std::string & pathToGraph,
                        const std::string & saveKey,
                        const NODES & nodes,
                        const EDGES & edges,
                        const COORD & roiBegin,
                        const COORD & roiEnd) {

        const std::vector<size_t> zero1Coord({0});
        const std::vector<size_t> zero2Coord({0, 0});
        const size_t nNodes = nodes.size();
        const size_t nEdges = edges.size();

        // create the graph group
        auto graphPath = fs::path(pathToGraph);
        graphPath /= saveKey;
        z5::handle::Group group(graphPath.string());
        z5::createGroup(group, false);

        // serialize the graph (edges and nodes)
        // TODO should we additionally chunk / compress this ?
        std::vector<size_t> nodeShape({nNodes});
        auto dsNodes = z5::createDataset(group, "nodes", "uint64", nodeShape, nodeShape, false);
        Shape1Type nodeSerShape({nNodes});
        Tensor1 nodeSer(nodeSerShape);
        size_t i = 0;
        for(const auto node : nodes) {
            nodeSer(i) = node;
            ++i;
        }
        z5::multiarray::writeSubarray<NodeType>(dsNodes, nodeSer, zero1Coord.begin());

        if(nEdges > 0) {
            std::vector<size_t> edgeShape({nEdges, 2});
            auto dsEdges = z5::createDataset(group, "edges", "uint64", edgeShape, edgeShape, false);
            Shape2Type edgeSerShape({nEdges, 2});
            Tensor2 edgeSer(edgeSerShape);
            i = 0;
            for(const auto & edge : edges) {
                edgeSer(i, 0) = edge.first;
                edgeSer(i, 1) = edge.second;
                ++i;
            }
            z5::multiarray::writeSubarray<NodeType>(dsEdges, edgeSer, zero2Coord.begin());
        }

        // serialize metadata (number of edges and nodes and position of the block)
        nlohmann::json attrs;
        attrs["numberOfNodes"] = nNodes;
        attrs["numberOfEdges"] = nEdges;
        attrs["roiBegin"] = std::vector<size_t>(roiBegin.begin(), roiBegin.end());
        attrs["roiEnd"] = std::vector<size_t>(roiEnd.begin(), roiEnd.end());

        z5::writeAttributes(group, attrs);
    }


    inline void makeCoord2(const CoordType & coord, CoordType & coord2, const size_t axis) {
        coord2 = coord;
        coord2[axis] += 1;
    };


    ///
    // Workflow functions
    ///


    template<class COORD>
    void extractGraphFromRoi(const std::string & pathToLabels,
                             const std::string & keyToLabels,
                             const COORD & roiBegin,
                             const COORD & roiEnd,
                             NodeSet & nodes,
                             EdgeSet & edges) {

        // open the n5 label dataset
        auto path = fs::path(pathToLabels);
        path /= keyToLabels;
        auto ds = z5::openDataset(path.string());

        // load the roi
        Shape3Type shape;
        CoordType blockShape, coord2;

        for(int axis = 0; axis < 3; ++axis) {
            shape[axis] = roiEnd[axis] - roiBegin[axis];
            blockShape[axis] = shape[axis];
        }
        Tensor3 labels(shape);
        z5::multiarray::readSubarray<NodeType>(ds, labels, roiBegin.begin());

        // iterate over the the roi and extract all graph nodes and edges
        // we want ordered iteration over nodes and edges in the end,
        // so we use a normal set instead of an unordered one

        NodeType lU, lV;
        nifty::tools::forEachCoordinate(blockShape,[&](const CoordType & coord) {

            lU = xtensor::read(labels, coord.asStdArray());
            nodes.insert(lU);
            for(size_t axis = 0; axis < 3; ++axis){
                makeCoord2(coord, coord2, axis);
                if(coord2[axis] < blockShape[axis]){
                    lV = xtensor::read(labels, coord2.asStdArray());
                    if(lU != lV){
                        edges.insert(std::make_pair(std::min(lU, lV), std::max(lU, lV)));
                    }
                }
            }
        });

    }


    template<class COORD>
    inline void computeMergeableRegionGraph(const std::string & pathToLabels,
                                     const std::string & keyToLabels,
                                     const COORD & roiBegin,
                                     const COORD & roiEnd,
                                     const std::string & pathToGraph,
                                     const std::string & keyToRoi) {
        // extract graph nodes and edges from roi
        NodeSet nodes;
        EdgeSet edges;
        extractGraphFromRoi(pathToLabels, keyToLabels,
                            roiBegin, roiEnd,
                            nodes, edges);
        // serialize the graph
        serializeGraph(pathToGraph, keyToRoi,
                       nodes, edges,
                       roiBegin, roiEnd);
    }


    inline void mergeSubgraphsSingleThreaded(const fs::path & graphPath,
                                             const std::string & blockPrefix,
                                             const std::vector<size_t> & blockIds,
                                             NodeSet & nodes,
                                             EdgeSet & edges,
                                             std::vector<size_t> & roiBegin,
                                             std::vector<size_t> & roiEnd) {
        nlohmann::json j;
        const std::vector<std::string> keys({"roiBegin", "roiEnd"});

        fs::path blockPath;
        std::string blockKey;

        for(size_t blockId : blockIds) {

            // open the group associated with the sub-graph corresponding to this block
            blockKey = blockPrefix + std::to_string(blockId);
            blockPath = graphPath;
            blockPath /= blockKey;

            // load nodes and edgees
            loadNodes(blockPath.string(), nodes);
            loadEdges(blockPath.string(), edges);

            // read the rois from attributes
            z5::handle::Group group(blockPath.string());
            z5::readAttributes(group, keys, j);

            // merge the rois
            const auto & blockBegin = j[keys[0]];
            const auto & blockEnd = j[keys[1]];

            for(int axis = 0; axis < 3; ++axis) {
                roiBegin[axis] = std::min(roiBegin[axis], static_cast<size_t>(blockBegin[axis]));
                roiEnd[axis] = std::max(roiEnd[axis], static_cast<size_t>(blockEnd[axis]));
            }
        }

    }


    inline void mergeSubgraphsMultiThreaded(const fs::path & graphPath,
                                            const std::string & blockPrefix,
                                            const std::vector<size_t> & blockIds,
                                            NodeSet & nodes,
                                            EdgeSet & edges,
                                            std::vector<size_t> & roiBegin,
                                            std::vector<size_t> & roiEnd,
                                            const int numberOfThreads) {
        // construct threadpool
        nifty::parallel::ThreadPool threadpool(numberOfThreads);
        auto nThreads = threadpool.nThreads();

        // initialize thread data
        struct PerThreadData {
            std::vector<size_t> roiBegin;
            std::vector<size_t> roiEnd;
            NodeSet nodes;
            EdgeSet edges;
        };
        std::vector<PerThreadData> threadData(nThreads);
        for(int t = 0; t < nThreads; ++t) {
            // FIXME should use some max uint value here
            threadData[t].roiBegin = std::vector<size_t>({10000000, 10000000, 10000000});
            threadData[t].roiEnd = std::vector<size_t>({0, 0, 0});
        }

        // merge nodes and edges multi threaded
        size_t nBlocks = blockIds.size();
        const std::vector<std::string> keys({"roiBegin", "roiEnd"});
        nifty::parallel::parallel_foreach(threadpool, nBlocks, [&](const int tid, const int blockIndex){

            // get the thread data
            auto blockId = blockIds[blockIndex];
            auto * threadNodes = &threadData[tid].nodes;
            auto * threadEdges = &threadData[tid].edges;
            // for thread 0, we use the input sets instead of our thread data
            // to avoid one sequential merge in the end
            if(tid == 0) {
                threadNodes = &nodes;
                threadEdges = &edges;
            }
            auto & threadBegin = threadData[tid].roiBegin;
            auto & threadEnd = threadData[tid].roiEnd;

            // open the group associated with the sub-graph corresponding to this block
            std::string blockKey = blockPrefix + std::to_string(blockId);
            fs::path blockPath = graphPath;
            blockPath /= blockKey;

            // load nodes and edgees
            loadNodes(blockPath.string(), *threadNodes);
            loadEdges(blockPath.string(), *threadEdges);

            // read the rois from attributes
            nlohmann::json j;
            z5::handle::Group group(blockPath.string());
            z5::readAttributes(group, keys, j);

            // merge the rois
            const auto & blockBegin = j[keys[0]];
            const auto & blockEnd = j[keys[1]];

            for(int axis = 0; axis < 3; ++axis) {
                threadBegin[axis] = std::min(threadBegin[axis], static_cast<size_t>(blockBegin[axis]));
                threadEnd[axis] = std::max(threadEnd[axis], static_cast<size_t>(blockEnd[axis]));
            }
        });

        // merge into final nodes and edges
        // (note that thread 0 was already used for the input nodes and edges)
        for(int tid = 1; tid < nThreads; ++tid) {
            nodes.insert(threadData[tid].nodes.begin(), threadData[tid].nodes.end());
            edges.insert(threadData[tid].edges.begin(), threadData[tid].edges.end());
        }

        // merge the rois
        for(int tid = 0; tid < nThreads; ++tid) {
            const auto & threadBegin = threadData[tid].roiBegin;
            const auto & threadEnd = threadData[tid].roiEnd;
            for(int axis = 0; axis < 3; ++axis) {
                roiBegin[axis] = std::min(roiBegin[axis], static_cast<size_t>(threadBegin[axis]));
                roiEnd[axis] = std::max(roiEnd[axis], static_cast<size_t>(threadEnd[axis]));
            }
        }
    }


    inline void mergeSubgraphs(const std::string & pathToGraph,
                        const std::string & blockGroup,
                        const std::string & blockPrefix,
                        const std::vector<size_t> & blockIds,
                        const std::string & outKey,
                        const int numberOfThreads=1) {
        // TODO we should try unordered sets again here
        NodeSet nodes;
        EdgeSet edges;

        // FIXME should use some max uint value here
        std::vector<size_t> roiBegin({10000000, 10000000, 10000000});
        std::vector<size_t> roiEnd({0, 0, 0});

        // iterate over the blocks and insert the nodes and edges
        auto graphPath = fs::path(pathToGraph);
        graphPath /= blockGroup;

        if(numberOfThreads == 1) {
            mergeSubgraphsSingleThreaded(graphPath, blockPrefix, blockIds,
                                         nodes, edges,
                                         roiBegin, roiEnd);
        } else {
            mergeSubgraphsMultiThreaded(graphPath, blockPrefix,
                                        blockIds, nodes, edges,
                                        roiBegin, roiEnd,
                                        numberOfThreads);
        }

        // serialize the merged graph
        serializeGraph(pathToGraph, outKey,
                       nodes, edges,
                       roiBegin, roiEnd);
    }


    inline void mapEdgeIds(const std::string & pathToGraph,
                    const std::string & graphKey,
                    const std::string & blockGroup,
                    const std::string & blockPrefix,
                    const std::vector<size_t> & blockIds,
                    const int numberOfThreads=1) {

        const std::vector<size_t> zero1Coord({0});
        // we load the edges into a vector, because
        // it will be sorted by construction and we can take
        // advantage of O(logN) search with std::lower_bound
        std::vector<EdgeType> edges;
        fs::path graphPath(pathToGraph);
        graphPath /= graphKey;
        loadEdges(graphPath.string(), edges, 0);

        // open the top group of all the graph blocks
        auto blockTopPath = fs::path(pathToGraph);
        blockTopPath /= blockGroup;

        // iterate over the blocks and insert the nodes and edges
        // construct threadpool
        nifty::parallel::ThreadPool threadpool(numberOfThreads);
        auto nThreads = threadpool.nThreads();
        size_t nBlocks = blockIds.size();

        // handle all the blocks in parallel
        nifty::parallel::parallel_foreach(threadpool, nBlocks, [&](const int tid, const int blockIndex){

            auto blockId = blockIds[blockIndex];

            // open the group associated with the sub-graph corresponding to this block
            const std::string blockKey = blockPrefix + std::to_string(blockId);
            fs::path blockPath = blockTopPath;
            blockPath /= blockKey;

            // load the block edges
            std::vector<EdgeType> blockEdges;
            bool haveEdges = loadEdges(blockPath.string(), blockEdges, 0);
            if(!haveEdges) {
                return;
            }

            // label the local edges acccording to the global edge ids
            std::vector<EdgeIndexType> edgeIds(blockEdges.size());

            // find the first local edge in the global edges
            auto edgeIt = std::lower_bound(edges.begin(), edges.end(), blockEdges[0]);

            // it is guaranteed that all local edges are 'above' the lowest we just found,
            // hence we start searching from this edge, and always try to increase the
            // edge iterator by one before searching again, because edges are likely to be close spatially
            for(EdgeIndexType localEdgeId = 0; localEdgeId < blockEdges.size(); ++localEdgeId) {
                const EdgeType & edge = *edgeIt;
                if(blockEdges[localEdgeId] == edge) {
                    edgeIds[localEdgeId] = std::distance(edges.begin(), edgeIt);
                    ++edgeIt;
                } else {
                    edgeIt = std::lower_bound(edgeIt, edges.end(), blockEdges[localEdgeId]);
                    edgeIds[localEdgeId] = std::distance(edges.begin(), edgeIt);
                }
            }

            // serialize the edge ids
            std::vector<size_t> idShape = {edgeIds.size()};
            auto idView = xt::adapt(edgeIds, idShape);
            z5::handle::Group block(blockPath.string());
            auto dsIds = z5::createDataset(block, "edgeIds", "int64", idShape, idShape, false);
            z5::multiarray::writeSubarray<EdgeIndexType>(dsIds, idView, zero1Coord.begin());
        });
    }


    inline void mapEdgeIds(const std::string & pathToGraph,
                    const std::string & graphKey,
                    const std::string & blockGroup,
                    const std::string & blockPrefix,
                    const size_t numberOfBlocks,
                    const int numberOfThreads=1) {
        std::vector<size_t> blockIds(numberOfBlocks);
        std::iota(blockIds.begin(), blockIds.end(), 0);
        mapEdgeIds(pathToGraph, graphKey, blockGroup, blockPrefix, blockIds, numberOfThreads);
    }

}
}<|MERGE_RESOLUTION|>--- conflicted
+++ resolved
@@ -74,7 +74,6 @@
     }
 
 
-<<<<<<< HEAD
     inline void loadNodes(const std::string & graphPath, std::vector<NodeType> & nodes, const size_t offset) {
         const std::vector<size_t> zero1Coord({0});
         // get handle and dataset
@@ -89,13 +88,10 @@
     }
 
 
-    inline void loadEdgeIndices(const std::string & graphPath, std::vector<EdgeIndexType> & edgeIndices) {
-=======
     inline bool loadEdgeIndices(const std::string & graphPath, std::vector<EdgeIndexType> & edgeIndices) {
->>>>>>> 2d7aa553
         const std::vector<size_t> zero1Coord({0});
         const std::vector<std::string> keys = {"numberOfEdges"};
-        
+
         // get handle and check if we have edges
         z5::handle::Group graph(graphPath);
         nlohmann::json j;
@@ -106,7 +102,7 @@
         if(numberOfEdges == 0) {
             return false;
         }
-        
+
         // get id dataset
         auto idDs = z5::openDataset(graph, "edgeIds");
         // read the nodes and inset them into the node set
