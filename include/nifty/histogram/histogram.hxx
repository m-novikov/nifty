--- conflicted
+++ resolved
@@ -55,15 +55,9 @@
     public:
         typedef BINCOUNT BincountType;
         Histogram(
-<<<<<<< HEAD
             const T minVal = 0, 
             const T maxVal = 1,
             const size_t bincount = 40
-=======
-            const T minVal=0, 
-            const T maxVal=1,
-            const size_t bincount=40
->>>>>>> 13c6deee
         )
         :   counts_(bincount,0),
             minVal_(minVal),
@@ -182,7 +176,6 @@
             return binWidth_;
         }
 
-<<<<<<< HEAD
         void merge(const Histogram & other){
             for(auto i=0; i<counts_.size(); ++i){
                 counts_[i] += other.counts_[i];
@@ -194,17 +187,7 @@
             quantiles(*this,&q,&q+1, &ret);
             return ret;
         }
-=======
-        /// \warning this function has undefined behavior
-        /// if bins and limits do not match
-        void merge(const Histogram & other){
-            for(auto b=0; b<counts_.size(); ++b){
-                counts_[b] += other.counts_[b];
-            }
-            sum_ += other.sum_;
-        }
-
->>>>>>> 13c6deee
+
     private:
 
         double fbinToValue(double fbin)const{
