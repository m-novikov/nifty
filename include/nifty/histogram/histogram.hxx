#pragma once

#include <vector>
#include <array>

namespace nifty{
namespace histogram{

    template<class HISTOGRAM, class RANK_ITER, class OUT_ITER>
    void quantiles(
        const HISTOGRAM & histogram,
        RANK_ITER ranksBegin,
        RANK_ITER ranksEnd,
        OUT_ITER outIter
    ){

        const auto nQuantiles = std::distance(ranksBegin, ranksEnd);
        const auto s = histogram.sum();

        //std::cout<<"nQuantiles "<<nQuantiles<<"\n";
        double csum = 0.0;
        auto qi = 0;
        for(auto bin=0; bin<histogram.numberOfBins(); ++bin){
            const double newcsum = csum  + histogram[bin];
            const auto  quant = ranksBegin[qi] * s;
            //std::cout<<"BIN "<<bin<<"\n";
            //std::cout<<"    qi "<<qi<<" quant "<<quant<<"\n";
            //std::cout<<"    csum "<<csum<<" newcsum "<<newcsum<<"\n";
            while(qi < nQuantiles && csum <= quant && newcsum >= quant ){
                if(bin == 0 ){
                    outIter[qi] = histogram.binToValue(0.0);
                }
                // linear interpolate the bin index    
                else{
                    //std::cout<<"        foundBIN\n";
                    const auto lbin  = double(bin-1) + histogram.binWidth()/2.0;
                    const auto hbin =  double(bin) + histogram.binWidth()/2.0;
                    const auto m = histogram[bin];
                    const auto c = csum - lbin*m;

                    //std::cout<<"        computed bin "<<(quant - c)/m<<"\n";

                    outIter[qi] = histogram.binToValue((quant - c)/m);
                }
                ++qi;
            }
            if(qi>=nQuantiles)
                break;
            csum = newcsum;
        }
    }

    template<class T, class BINCOUNT=float>
    class Histogram{
    public:
        typedef BINCOUNT BincountType;
        Histogram(
<<<<<<< HEAD
            const T minVal = 0, 
            const T maxVal = 1,
            const size_t bincount = 40
=======
            const T minVal=0, 
            const T maxVal=1,
            const size_t bincount=40
>>>>>>> d93ea937
        )
        :   counts_(bincount,0),
            minVal_(minVal),
            maxVal_(maxVal),
            binWidth_((maxVal-minVal)/T(bincount)),
            sum_(0)
        {
        }

        void assign(
            const T minVal = 0, 
            const T maxVal = 1,
            const size_t bincount = 40
        ){
            counts_.resize(bincount);
            minVal_ = minVal;
            maxVal_ = maxVal;
            binWidth_ = ((maxVal-minVal)/T(bincount)),
            sum_ = 0 ;
        }
        template<class ITER>
        void clearSetMinMaxAndFillFrom(
            ITER begin,
            ITER end
        ){
            float minVal = std::numeric_limits<T>::infinity();
            float maxVal = static_cast<T>(-1.0) *  std::numeric_limits<T>::infinity();
            const auto size = std::distance(begin, end);
            for(auto i=0; i<size; ++i){
                minVal = std::min(minVal, begin[i]);
                maxVal = std::max(maxVal, begin[i]);
            }
            this->clear();
            this->setMinMax(minVal, maxVal);
            for(auto i=0; i<size; ++i){
               this->insert(begin[i]); 
            }
        }
        void setMinMax(
            const T minVal, 
            const T maxVal
        ){
            minVal_ = minVal;
            maxVal_ = maxVal;
        }


        const BincountType & operator[](const size_t i)const{
            return counts_[i];
        }
        size_t numberOfBins()const{
            return counts_.size();
        }
        BincountType sum()const{
            return sum_;
        }

        // operator =(const Histogram & other){
        //     if(this != &other){

        //         counts_ = other.counts_;
        //         minVal_ = other.minVal_;
        //         maxVal_ = other.maxVal_;
        //         binWidth_ = other.binB
        //         sum_

        //     }
        //     return *this;
        // }

        // insert     
        void insert(const T & value, const double w = 1.0){
            const auto b = this->fbin(value);
            const auto low  = std::floor(b);
            const auto high = std::ceil(b);

            // low and high are the same
            if(low + 0.5 >= high){
                counts_[size_t(low)] += w;
            }
            // low and high are different
            else{
                const auto wLow  = high - b;
                const auto wHigh = double(b) - low;

                counts_[size_t(low)]  += w*wLow;
                counts_[size_t(high)] += w*wHigh;
            }
            sum_ += w;
        }

        void normalize(){
            for(auto & v: counts_)
                v/=sum_;
            sum_ = 1.0;
        }

        void clear(){
            for(auto & v: counts_)
                v = 0;
            sum_ = 0.0;
        }

        double binToValue(const double fbin)const{
            return this->fbinToValue(fbin);
        }


        float binWidth()const{
            return binWidth_;
        }

<<<<<<< HEAD
        void merge(const Histogram & other){
            for(auto i=0; i<counts_.size(); ++i){
                counts_[i] += other.counts_[i];
            }
            sum_ += other.sum_;
        }
        double rank(const double q)const{
            double ret;
            quantiles(*this,&q,&q+1, &ret);
            return ret;
        }
=======
        /// \warning this function has undefined behavior
        /// if bins and limits do not match
        void merge(const Histogram & other){
            for(auto b=0; b<counts_.size(); ++b){
                counts_[b] += other.counts_[b];
            }
            sum_ += other.sum_;
        }

>>>>>>> d93ea937
    private:

        double fbinToValue(double fbin)const{
            //fbin += binWidth_/2.0;
            fbin /= double(counts_.size()-1);
            return (1.0-fbin)*minVal_  + fbin*maxVal_; 
        }

        /**
         * @brief      get the floating point bin index
         *
         * @param[in]  val   value which to put in a bin
         *
         * @return     the floating point bin in [0,numberOfBins()-1]
         */
        float fbin(T val)const{
            // truncate
            val = std::max(minVal_, val);
            val = std::min(maxVal_, val);

            // normalize
            val -= minVal_;
            val /= (maxVal_ - minVal_);

            return val*float(this->numberOfBins()-1);
        }

        std::vector<BincountType> counts_;
        T minVal_;
        T maxVal_;
        T binWidth_;
        BincountType sum_;
    };




    




}
}<|MERGE_RESOLUTION|>--- conflicted
+++ resolved
@@ -5,6 +5,150 @@
 
 namespace nifty{
 namespace histogram{
+
+
+    template<class T, class BINCOUNT=float>
+    class Histogram{
+    public:
+        typedef BINCOUNT BincountType;
+        Histogram(
+            const T minVal=0, 
+            const T maxVal=1,
+            const size_t bincount=40
+        )
+        :   counts_(bincount,0),
+            minVal_(minVal),
+            maxVal_(maxVal),
+            binWidth_((maxVal-minVal)/T(bincount)),
+            sum_(0)
+        {
+        }
+        template<class ITER>
+        void clearSetMinMaxAndFillFrom(
+            ITER begin,
+            ITER end
+        ){
+            float minVal = std::numeric_limits<T>::infinity();
+            float maxVal = static_cast<T>(-1.0) *  std::numeric_limits<T>::infinity();
+            const auto size = std::distance(begin, end);
+            for(auto i=0; i<size; ++i){
+                minVal = std::min(minVal, begin[i]);
+                maxVal = std::max(maxVal, begin[i]);
+            }
+            this->clear();
+            this->setMinMax(minVal, maxVal);
+            for(auto i=0; i<size; ++i){
+               this->insert(begin[i]); 
+            }
+        }
+        void setMinMax(
+            const T minVal, 
+            const T maxVal
+        ){
+            minVal_ = minVal;
+            maxVal_ = maxVal;
+        }
+
+
+        const BincountType & operator[](const size_t i)const{
+            return counts_[i];
+        }
+        size_t numberOfBins()const{
+            return counts_.size();
+        }
+        BincountType sum()const{
+            return sum_;
+        }
+
+
+
+        // insert     
+        void insert(const T & value, const double w = 1.0){
+            const auto b = this->fbin(value);
+            const auto low  = std::floor(b);
+            const auto high = std::ceil(b);
+
+            // low and high are the same
+            if(low + 0.5 >= high){
+                counts_[size_t(low)] += w;
+            }
+            // low and high are different
+            else{
+                const auto wLow  = high - b;
+                const auto wHigh = double(b) - low;
+
+                counts_[size_t(low)]  += w*wLow;
+                counts_[size_t(high)] += w*wHigh;
+            }
+            sum_ += w;
+        }
+
+        void normalize(){
+            for(auto & v: counts_)
+                v/=sum_;
+            sum_ = 1.0;
+        }
+
+        void clear(){
+            for(auto & v: counts_)
+                v = 0;
+            sum_ = 0.0;
+        }
+
+        double binToValue(const double fbin)const{
+            return this->fbinToValue(fbin);
+        }
+
+
+        float binWidth()const{
+            return binWidth_;
+        }
+
+        /// \warning this function has undefined behavior
+        /// if bins and limits do not match
+        void merge(const Histogram & other){
+            for(auto b=0; b<counts_.size(); ++b){
+                counts_[b] += other.counts_[b];
+            }
+            sum_ += other.sum_;
+        }
+
+    private:
+
+        double fbinToValue(double fbin)const{
+            //fbin += binWidth_/2.0;
+            fbin /= double(counts_.size()-1);
+            return (1.0-fbin)*minVal_  + fbin*maxVal_; 
+        }
+
+        /**
+         * @brief      get the floating point bin index
+         *
+         * @param[in]  val   value which to put in a bin
+         *
+         * @return     the floating point bin in [0,numberOfBins()-1]
+         */
+        float fbin(T val)const{
+            // truncate
+            val = std::max(minVal_, val);
+            val = std::min(maxVal_, val);
+
+            // normalize
+            val -= minVal_;
+            val /= (maxVal_ - minVal_);
+
+            return val*float(this->numberOfBins()-1);
+        }
+
+
+
+        std::vector<BincountType> counts_;
+        T minVal_;
+        T maxVal_;
+        T binWidth_;
+        BincountType sum_;
+    };
+
 
     template<class HISTOGRAM, class RANK_ITER, class OUT_ITER>
     void quantiles(
@@ -50,191 +194,6 @@
         }
     }
 
-    template<class T, class BINCOUNT=float>
-    class Histogram{
-    public:
-        typedef BINCOUNT BincountType;
-        Histogram(
-<<<<<<< HEAD
-            const T minVal = 0, 
-            const T maxVal = 1,
-            const size_t bincount = 40
-=======
-            const T minVal=0, 
-            const T maxVal=1,
-            const size_t bincount=40
->>>>>>> d93ea937
-        )
-        :   counts_(bincount,0),
-            minVal_(minVal),
-            maxVal_(maxVal),
-            binWidth_((maxVal-minVal)/T(bincount)),
-            sum_(0)
-        {
-        }
-
-        void assign(
-            const T minVal = 0, 
-            const T maxVal = 1,
-            const size_t bincount = 40
-        ){
-            counts_.resize(bincount);
-            minVal_ = minVal;
-            maxVal_ = maxVal;
-            binWidth_ = ((maxVal-minVal)/T(bincount)),
-            sum_ = 0 ;
-        }
-        template<class ITER>
-        void clearSetMinMaxAndFillFrom(
-            ITER begin,
-            ITER end
-        ){
-            float minVal = std::numeric_limits<T>::infinity();
-            float maxVal = static_cast<T>(-1.0) *  std::numeric_limits<T>::infinity();
-            const auto size = std::distance(begin, end);
-            for(auto i=0; i<size; ++i){
-                minVal = std::min(minVal, begin[i]);
-                maxVal = std::max(maxVal, begin[i]);
-            }
-            this->clear();
-            this->setMinMax(minVal, maxVal);
-            for(auto i=0; i<size; ++i){
-               this->insert(begin[i]); 
-            }
-        }
-        void setMinMax(
-            const T minVal, 
-            const T maxVal
-        ){
-            minVal_ = minVal;
-            maxVal_ = maxVal;
-        }
-
-
-        const BincountType & operator[](const size_t i)const{
-            return counts_[i];
-        }
-        size_t numberOfBins()const{
-            return counts_.size();
-        }
-        BincountType sum()const{
-            return sum_;
-        }
-
-        // operator =(const Histogram & other){
-        //     if(this != &other){
-
-        //         counts_ = other.counts_;
-        //         minVal_ = other.minVal_;
-        //         maxVal_ = other.maxVal_;
-        //         binWidth_ = other.binB
-        //         sum_
-
-        //     }
-        //     return *this;
-        // }
-
-        // insert     
-        void insert(const T & value, const double w = 1.0){
-            const auto b = this->fbin(value);
-            const auto low  = std::floor(b);
-            const auto high = std::ceil(b);
-
-            // low and high are the same
-            if(low + 0.5 >= high){
-                counts_[size_t(low)] += w;
-            }
-            // low and high are different
-            else{
-                const auto wLow  = high - b;
-                const auto wHigh = double(b) - low;
-
-                counts_[size_t(low)]  += w*wLow;
-                counts_[size_t(high)] += w*wHigh;
-            }
-            sum_ += w;
-        }
-
-        void normalize(){
-            for(auto & v: counts_)
-                v/=sum_;
-            sum_ = 1.0;
-        }
-
-        void clear(){
-            for(auto & v: counts_)
-                v = 0;
-            sum_ = 0.0;
-        }
-
-        double binToValue(const double fbin)const{
-            return this->fbinToValue(fbin);
-        }
-
-
-        float binWidth()const{
-            return binWidth_;
-        }
-
-<<<<<<< HEAD
-        void merge(const Histogram & other){
-            for(auto i=0; i<counts_.size(); ++i){
-                counts_[i] += other.counts_[i];
-            }
-            sum_ += other.sum_;
-        }
-        double rank(const double q)const{
-            double ret;
-            quantiles(*this,&q,&q+1, &ret);
-            return ret;
-        }
-=======
-        /// \warning this function has undefined behavior
-        /// if bins and limits do not match
-        void merge(const Histogram & other){
-            for(auto b=0; b<counts_.size(); ++b){
-                counts_[b] += other.counts_[b];
-            }
-            sum_ += other.sum_;
-        }
-
->>>>>>> d93ea937
-    private:
-
-        double fbinToValue(double fbin)const{
-            //fbin += binWidth_/2.0;
-            fbin /= double(counts_.size()-1);
-            return (1.0-fbin)*minVal_  + fbin*maxVal_; 
-        }
-
-        /**
-         * @brief      get the floating point bin index
-         *
-         * @param[in]  val   value which to put in a bin
-         *
-         * @return     the floating point bin in [0,numberOfBins()-1]
-         */
-        float fbin(T val)const{
-            // truncate
-            val = std::max(minVal_, val);
-            val = std::min(maxVal_, val);
-
-            // normalize
-            val -= minVal_;
-            val /= (maxVal_ - minVal_);
-
-            return val*float(this->numberOfBins()-1);
-        }
-
-        std::vector<BincountType> counts_;
-        T minVal_;
-        T maxVal_;
-        T binWidth_;
-        BincountType sum_;
-    };
-
-
-
 
     
 
