--- conflicted
+++ resolved
@@ -113,18 +113,16 @@
 
             this->loadShape(shape_);
             this->loadChunkShape(chunkShape_);
-<<<<<<< HEAD
-            //std::cout << "Loaded with shapes and chunks:" << std::endl;
-            //for(int d = 0; d < dimension(); ++d) {
-            //    std::cout << shape(d) << std::endl;
-            //    std::cout << chunkShape(d) << std::endl;
-            //}
-=======
-            // need to set correct effective shape too
+            // need to set correct effective shape and initial offsets
             effectiveShape_.resize(dimension());
-            for(size_t d = 0; d < dimension(); ++d)
+            offsetFront_.resize(dimension());
+            offsetBack_.resize(dimension());
+            for(size_t d = 0; d < dimension(); ++d) {
+                std::cout << d << std::endl;
                 effectiveShape_[d] = shape_[d];
->>>>>>> d87ff5e7
+                offsetFront_[d] = 0;
+                offsetBack_[d] = 0;
+            }
         }
 
         int setCache(){
