--- conflicted
+++ resolved
@@ -444,8 +444,6 @@
     ){
         array.writeSubarray(beginCoord.begin(), subarray);
     }
-<<<<<<< HEAD
-=======
     
     template<class T, class COORD>
     inline void readSubarrayLocked(
@@ -466,7 +464,6 @@
     ){
         array.writeSubarrayLocked(beginCoord.begin(), subarray);
     }
->>>>>>> 3a0b000d
 
     template<class ARRAY>
     struct BlockStorageSelector;
