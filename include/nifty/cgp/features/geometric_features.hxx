#pragma once

#include <vector>

#include "nifty/math/math.hxx"
#include "nifty/histogram/histogram.hxx"
#include "nifty/cgp/geometry.hxx"
#include "nifty/cgp/bounds.hxx"
#include "nifty/marray/marray.hxx"
#include "nifty/filters/gaussian_curvature.hxx"
#include "nifty/features/accumulated_features.hxx"

#include <boost/geometry.hpp>
#include <boost/geometry/geometries/linestring.hpp>
#include <boost/geometry/geometries/point_xy.hpp>


namespace nifty{
namespace cgp{

    class Cell1CurvatureFeatures2D{
    private:
        typedef nifty::features::DefaultAccumulatedStatistics<float> AccType;
    public:
        Cell1CurvatureFeatures2D(
            const std::vector<float> & sigmas  = std::vector<float>({1.0f, 2.0f, 4.0f})
        )
        :   sigmas_(sigmas)
        {

        }

        size_t numberOfFeatures()const{
            return sigmas_.size() * AccType::NFeatures::value;   
        }
        

        std::vector<std::string> names()const{

            std::string accNames [] = {
                std::string("Mean"),
                std::string("Sum"),
                std::string("Min"),
                std::string("Max"),
                std::string("Moment2"),
                std::string("Moment3"),
                std::string("Q0.10"),
                std::string("Q0.25"),
                std::string("Q0.50"),
                std::string("Q0.75"),
                std::string("Q0.90")
            };
            std::vector<std::string> res;
            auto baseName = std::string("GaussianCurvatureSigma");
            for(auto sigmaIndex=0; sigmaIndex<sigmas_.size(); ++sigmaIndex){
                auto name  = baseName + std::to_string(sigmas_[sigmaIndex]);
                for(const auto & accName : accNames){    
                    res.push_back(name + accName);
                }
                
            }
            return res;
        }

        template<class T>
        void operator()(
            const CellGeometryVector<2,1>  & cell1GeometryVector,
            const CellBoundedByVector<2,1> & cell1BoundedByVector,
            nifty::marray::View<T> & features
        )const{  

            std::vector<float> curvature;
            std::vector<float> buffer(AccType::NFeatures::value);
            

            
            for(auto sigmaIndex=0; sigmaIndex<sigmas_.size(); ++sigmaIndex){
                const auto sigma = sigmas_[sigmaIndex];
                nifty::filters::GaussianCurvature2D<> op(sigma, -1, 2.5);


                for(auto cell1Index=0; cell1Index<cell1GeometryVector.size(); ++cell1Index){
                    const auto & geo = cell1GeometryVector[cell1Index];

                    

                    if(geo.size()>=4){

               
                        // we use a larger size?
                        if(curvature.capacity() < geo.size()){
                            curvature.resize(geo.size()*2);
                        }
                        else{
                            curvature.resize(geo.size());
                        }

                        // calculate curvature
                        //std::cout<<"    is closed "<<"\n";
                        const auto closedLine = cell1BoundedByVector[cell1Index].size() == 0;
                        //std::cout<<"    calculate curvature "<<"\n";
                        op(geo.begin(), geo.end(), curvature.begin(), closedLine);

                        // accumulate the values
                        AccType acc;
                        for(auto pass=0; pass < acc.requiredPasses(); ++pass){
                            for(const auto & c : curvature){
                                acc.acc(c, pass);
                            }
                        }
                        // write to buffer
                        acc.result(buffer.begin(), buffer.end());   
                        
                        // write to features out
                        const auto fIndex = sigmaIndex*AccType::NFeatures::value;
                        for(auto afi=0; afi<AccType::NFeatures::value; ++afi){
                            features(cell1Index, fIndex + afi) = buffer[afi];
                        }

                        
                    }
                    else{
                        // write to features out
                        // a zero value seems legit since we
                        // assume a constant zero curvature
                        const auto fIndex = sigmaIndex*AccType::NFeatures::value;
                        for(auto afi=0; afi<AccType::NFeatures::value; ++afi){
                            features(cell1Index, fIndex + afi) = 0.0;
                        }

                    }
                }
            }
        }   
    private:
        std::vector<float> sigmas_;
    };




    class Cell1LineSegmentDist2D{
    private:
        typedef nifty::features::DefaultAccumulatedStatistics<float> AccType;
    public:
        Cell1LineSegmentDist2D(
            const std::vector<size_t> & dists  = std::vector<size_t>({size_t(3),size_t(5),size_t(7)})
        )
        :   dists_(dists)
        {
        }

        size_t numberOfFeatures()const{
            return  dists_.size()*AccType::NFeatures::value;
        }

       std::vector<std::string> names()const{

            std::string accNames [] = {
                std::string("Mean"),
                std::string("Sum"),
                std::string("Min"),
                std::string("Max"),
                std::string("Moment2"),
                std::string("Moment3"),
                std::string("Q0.10"),
                std::string("Q0.25"),
                std::string("Q0.50"),
                std::string("Q0.75"),
                std::string("Q0.90")
            };
            std::vector<std::string> res;
            auto baseName = std::string("Cell1LineSegmentDistD");
            for(auto i=0; i<dists_.size(); ++i){
                auto name  = baseName + std::to_string(dists_[i]);
                for(const auto & accName : accNames){
                    res.push_back(name + accName);
                }
                
            }
            return res;
        }



        template<class T>
        void operator()(
            const CellGeometryVector<2,1>  & cell1GeometryVector,
            nifty::marray::View<T> & features
        )const{  

            std::vector<float> buffer(AccType::NFeatures::value);

            typedef boost::geometry::model::d2::point_xy<double> point_type;
            typedef boost::geometry::model::linestring<point_type> linestring_type;


            for(auto di=0; di<dists_.size(); ++di){
                const auto ld = dists_[di];
                for(auto cell1Index=0; cell1Index<cell1GeometryVector.size(); ++cell1Index){
                    const auto & geo = cell1GeometryVector[cell1Index];
                    if(geo.size()>=4){

                        AccType acc;

                        for(auto pass=0; pass < acc.requiredPasses(); ++pass){

                            for(auto i=0; i<geo.size()-1; ++i){
                                const auto j = std::min(int(i + ld), int(geo.size()-1));
                                const auto & pS = geo[i];
                                const auto & pE = geo[j];   

                                linestring_type line;
                                line.push_back(point_type(pS[0], pS[1]));
                                line.push_back(point_type(pE[0], pE[1]));
                                
                                for(auto ii=i+1; ii<j-1; ++ii){
                                    const point_type p(geo[ii][0], geo[ii][1]);
                                    const auto d = boost::geometry::distance(p, line);
                                    acc.acc(d, pass);
                                }
                            }
                        }
                        // write to buffer
                        acc.result(buffer.begin(), buffer.end());

                        // write to features out
                        const auto fIndex = di*AccType::NFeatures::value;
                        for(auto afi=0; afi<AccType::NFeatures::value; ++afi){
                            features(cell1Index, fIndex + afi) = buffer[afi];
                        }

                        
                    }
                    else{
                        // write to features out
                        // a zero value seems legit since we
                        // assume a constant zero curvature
                        const auto fIndex = di*AccType::NFeatures::value;
                        for(auto afi=0; afi<AccType::NFeatures::value; ++afi){
                            features(cell1Index, fIndex + afi) = 0.0;
                        }
                    }
                }
            }
        }
    private:
        std::vector<size_t> dists_;
    };


    class Cell1BasicGeometricFeatures2D{
    private:
        typedef nifty::features::DefaultAccumulatedStatistics<float> AccType;
    public:
        Cell1BasicGeometricFeatures2D(){
        }

        size_t numberOfFeatures()const{
<<<<<<< HEAD
            return 20 +  6*AccType::NFeatures::value ;
=======
            return 4 * 4 +  2*AccType::NFeatures::value + 4;   
>>>>>>> b71e687b
        }



        std::vector<std::string> names()const{

            std::string accNames [] = {
                std::string("Mean"),
                std::string("Sum"),
                std::string("Min"),
                std::string("Max"),
                std::string("Moment2"),
                std::string("Moment3"),
                std::string("Q0.10"),
                std::string("Q0.25"),
                std::string("Q0.50"),
                std::string("Q0.75"),
                std::string("Q0.90")
            };

            std::vector<std::string> res;
            const auto baseName = std::string("BasicGeometricFeatures");
            auto insertUVFeat = [&](const std::string & name){
                res.push_back(baseName+name+std::string("UV-Min"));
                res.push_back(baseName+name+std::string("UV-Max"));
                res.push_back(baseName+name+std::string("UV-Sum"));
                res.push_back(baseName+name+std::string("UV-AbsDiff"));
            };
            auto insertStatFeat = [&](const std::string & name){
                for(const auto & an : accNames){
                    res.push_back(baseName+name+an);
                }
            };

            res.push_back(baseName+std::string("EdgeSize"));
            insertUVFeat("NodeSize");
            insertUVFeat("NodeEdgeSizeRatio");

            res.push_back(baseName+std::string("EdgeEndpointDistance"));
            res.push_back(baseName+std::string("EdgeRelativeEndpointDistance"));
            res.push_back(baseName+std::string("NodeEndpointDistance"));

            
            insertUVFeat("EdgeNodeCenterOfMassDist");
            insertUVFeat("EdgeNodeCenterOfMassRatio");  

            insertStatFeat("CenterOfMassCell1PointsDist");
            insertStatFeat("CenterOfMassCell2PointsDist");

            return res;
        }

        template<class T>
        void operator()(
            const CellGeometryVector<2,1>   & cell1GeometryVector,
            const CellGeometryVector<2,2>   & cell2GeometryVector,
            const CellBoundsVector<2,1>     & cell1BoundsVector,
            nifty::marray::View<T> & features
        )const{  

            using namespace nifty::math;
            std::vector<float> buffer(AccType::NFeatures::value);
<<<<<<< HEAD
            std::vector<float> buffer2(AccType::NFeatures::value);
=======
>>>>>>> b71e687b
            for(auto cell1Index=0; cell1Index<cell1GeometryVector.size(); ++cell1Index){

                const auto & cell1Bounds = cell1BoundsVector[cell1Index];
                const auto cell2UIndex = cell1Bounds[0]-1;
                const auto cell2VIndex = cell1Bounds[1]-1;


                auto fIndex = 0;

                auto insertCell2ValFeats = [&](const float uVal, const float vVal){
                    features(cell1Index, fIndex++) = std::min(uVal, vVal);
                    features(cell1Index, fIndex++) = std::max(uVal, vVal);
                    features(cell1Index, fIndex++) = uVal + vVal;
                    features(cell1Index, fIndex++) = std::abs(uVal-vVal);
                };

                const auto & geoE = cell1GeometryVector[cell1Index];
                const auto & geoU = cell2GeometryVector[cell2UIndex];
                const auto & geoV = cell2GeometryVector[cell2VIndex];

                // size based features
                const auto eSize = float(geoE.size());
                const auto uSize = float(geoU.size());
                const auto vSize = float(geoV.size());
                   

                features(cell1Index, fIndex++) = eSize; 
                insertCell2ValFeats(uSize, vSize);

                // size ratios
                const auto uNSize = std::sqrt(uSize);
                const auto vNSize = std::sqrt(vSize);  
                {
                    const auto ratU =  uNSize/eSize;
                    const auto ratV =  vNSize/eSize;  
                    insertCell2ValFeats(ratU, ratV);
                }


                // endpoint distance and ratios
                const auto endpointDistance = euclideanDistance(geoE.front(), geoE.back());
                features(cell1Index, fIndex++) = endpointDistance;
                features(cell1Index, fIndex++) = endpointDistance/eSize;

                // distance between cell2CenterOfMass  and cell1CenterOfMass
                const auto  comE = geoE.centerOfMass();
                const auto  comU = geoU.centerOfMass();
                const auto  comV = geoV.centerOfMass();
                {
                    const auto dUV  = euclideanDistance(comU, comV);
                    const auto dUE  = euclideanDistance(comU, comE);
                    const auto dVE  = euclideanDistance(comV, comE);

                    features(cell1Index, fIndex++) = dUV;
                    insertCell2ValFeats(dUE, dVE);
                

                    // distance ratios between cell2CenterOfMass  and cell1CenterOfMass
                
                    const auto ratU =  uNSize/dUE;
                    const auto ratV =  vNSize/dVE;  
                    insertCell2ValFeats(ratU, ratV);
                }

                // statistic  over ||centerOfMass-points||  for cell 1
                {
                    AccType acc;
                    for(auto i=0; i<geoE.size(); ++i){
                        const auto & coord = geoE[i];
                        const auto d  = nifty::math::euclideanDistance(coord, comE);
                        acc.acc(d);
                    }
                    // write to buffer
                    acc.result(buffer.begin(), buffer.end()); 
                    // write results
                    for(auto i=0; i<buffer.size(); ++i){
                        features(cell1Index,  fIndex++) = buffer[i];
                    }
                }

<<<<<<< HEAD
                // statistic  over ||centerOfMass_cell1-points_cell2|| 
                {
                    AccType acc;
                    AccType accU;
                    AccType accV;
=======




                // statistic  over ||centerOfMass_cell1-points_cell2|| 
                {
                    AccType acc;

>>>>>>> b71e687b

                    for(auto i=0; i<geoU.size(); ++i){
                        const auto & coord = geoU[i];
                        const auto d  = nifty::math::euclideanDistance(coord, comE);
                        acc.acc(d);
<<<<<<< HEAD
                        accU.acc(d);
=======
>>>>>>> b71e687b
                    }
                    for(auto i=0; i<geoV.size(); ++i){
                        const auto & coord = geoV[i];
                        const auto d  = nifty::math::euclideanDistance(coord, comE);
                        acc.acc(d);
<<<<<<< HEAD
                        accV.acc(d);
=======
>>>>>>> b71e687b
                    }

                    // write to buffer and write results
                    acc.result(buffer.begin(), buffer.end()); 

                    for(auto i=0; i<buffer.size(); ++i){
                        features(cell1Index,  fIndex++) = buffer[i];
                    }

                }

                    accU.result(buffer.begin(), buffer.end()); 
                    accV.result(buffer2.begin(), buffer2.end()); 

<<<<<<< HEAD
                    for(auto i=0; i<buffer.size(); ++i){
                        insertCell2ValFeats(buffer[i], buffer2[i]);
                    }
=======
                // angle between cell2CenterOfMass  and cell1CenterOfMass
                // ...
>>>>>>> b71e687b

                }


<<<<<<< HEAD
                // angle between cell2CenterOfMass  and cell1CenterOfMass
                // ...
=======
                NIFTY_CHECK_OP(fIndex,==,numberOfFeatures(),"internal error");
>>>>>>> b71e687b


            }
        
        }
    private:
        std::vector<size_t> dists_;
    };

                NIFTY_CHECK_OP(fIndex,==,numberOfFeatures(),"internal error");

<<<<<<< HEAD

            }
        
        }
    private:
        std::vector<size_t> dists_;
    };





=======
    /**
    class GeometricAccumulator{
    private:
        typedef nifty::features::DefaultAccumulatedStatistics<float> AccType;
    public:
        GeometricAccumulator(
            const std::vector<size_t> & dists  = std::vector<size_t>({size_t(3),size_t(5),size_t(7)})
        )
        :   dists_(dists)
        {
        }

        size_t numberOfFeatures()const{
            return  dists_.size()*AccType::NFeatures::value;
        }
            

        template<class T>
        void operator()(
            const CellGeometryVector<2,1>  & cell1GeometryVector,
            nifty::marray::View<T> & features
        )const{  

            std::vector<float> buffer(AccType::NFeatures::value);

            typedef boost::geometry::model::d2::point_xy<double> point_type;
            typedef boost::geometry::model::linestring<point_type> linestring_type;


                
            for(auto cell1Index=0; cell1Index<cell1GeometryVector.size(); ++cell1Index){

                const auto & geo = cell1GeometryVector[cell1Index];
                
            }
        
        }
    private:
        std::vector<size_t> dists_;
    };
    */
>>>>>>> b71e687b



}
}<|MERGE_RESOLUTION|>--- conflicted
+++ resolved
@@ -257,11 +257,7 @@
         }
 
         size_t numberOfFeatures()const{
-<<<<<<< HEAD
-            return 20 +  6*AccType::NFeatures::value ;
-=======
             return 4 * 4 +  2*AccType::NFeatures::value + 4;   
->>>>>>> b71e687b
         }
 
 
@@ -324,10 +320,6 @@
 
             using namespace nifty::math;
             std::vector<float> buffer(AccType::NFeatures::value);
-<<<<<<< HEAD
-            std::vector<float> buffer2(AccType::NFeatures::value);
-=======
->>>>>>> b71e687b
             for(auto cell1Index=0; cell1Index<cell1GeometryVector.size(); ++cell1Index){
 
                 const auto & cell1Bounds = cell1BoundsVector[cell1Index];
@@ -408,40 +400,24 @@
                     }
                 }
 
-<<<<<<< HEAD
+
+
+
+
                 // statistic  over ||centerOfMass_cell1-points_cell2|| 
                 {
                     AccType acc;
-                    AccType accU;
-                    AccType accV;
-=======
-
-
-
-
-                // statistic  over ||centerOfMass_cell1-points_cell2|| 
-                {
-                    AccType acc;
-
->>>>>>> b71e687b
+
 
                     for(auto i=0; i<geoU.size(); ++i){
                         const auto & coord = geoU[i];
                         const auto d  = nifty::math::euclideanDistance(coord, comE);
                         acc.acc(d);
-<<<<<<< HEAD
-                        accU.acc(d);
-=======
->>>>>>> b71e687b
                     }
                     for(auto i=0; i<geoV.size(); ++i){
                         const auto & coord = geoV[i];
                         const auto d  = nifty::math::euclideanDistance(coord, comE);
                         acc.acc(d);
-<<<<<<< HEAD
-                        accV.acc(d);
-=======
->>>>>>> b71e687b
                     }
 
                     // write to buffer and write results
@@ -453,27 +429,13 @@
 
                 }
 
-                    accU.result(buffer.begin(), buffer.end()); 
-                    accV.result(buffer2.begin(), buffer2.end()); 
-
-<<<<<<< HEAD
-                    for(auto i=0; i<buffer.size(); ++i){
-                        insertCell2ValFeats(buffer[i], buffer2[i]);
-                    }
-=======
+
                 // angle between cell2CenterOfMass  and cell1CenterOfMass
                 // ...
->>>>>>> b71e687b
-
-                }
-
-
-<<<<<<< HEAD
-                // angle between cell2CenterOfMass  and cell1CenterOfMass
-                // ...
-=======
+
+
+
                 NIFTY_CHECK_OP(fIndex,==,numberOfFeatures(),"internal error");
->>>>>>> b71e687b
 
 
             }
@@ -483,22 +445,7 @@
         std::vector<size_t> dists_;
     };
 
-                NIFTY_CHECK_OP(fIndex,==,numberOfFeatures(),"internal error");
-
-<<<<<<< HEAD
-
-            }
-        
-        }
-    private:
-        std::vector<size_t> dists_;
-    };
-
-
-
-
-
-=======
+
     /**
     class GeometricAccumulator{
     private:
@@ -540,7 +487,6 @@
         std::vector<size_t> dists_;
     };
     */
->>>>>>> b71e687b
 
 
 
