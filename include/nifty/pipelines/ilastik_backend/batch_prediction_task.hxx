#pragma once

#include "nifty/pipelines/ilastik_backend/interactive_pixel_classification.hxx"
#include "nifty/pipelines/ilastik_backend/feature_computation_task.hxx"
#include "nifty/pipelines/ilastik_backend/random_forest_prediction_task.hxx"
#include "nifty/pipelines/ilastik_backend/random_forest_3_loader.hxx"

namespace nifty{
namespace pipelines{
namespace ilastik_backend{
            
    template<unsigned DIM>
    class batch_prediction_task : public tbb::task
    {
    private:
        using data_type = float;
        using in_data_type = uint8_t;
        using coordinate = nifty::array::StaticArray<int64_t, DIM>;
        using multichan_coordinate = nifty::array::StaticArray<int64_t, DIM+1>;
        
        using float_array = nifty::marray::Marray<data_type>;
        using float_array_view = nifty::marray::View<data_type>;
        
        using raw_cache = hdf5::Hdf5Array<in_data_type>;
        // TODO does not really make sense to have to identical typedefs here
        using feature_cache    = tbb::concurrent_lru_cache<size_t, float_array, std::function<float_array(size_t)>>;
        using prediction_cache = tbb::concurrent_lru_cache<size_t, float_array, std::function<float_array(size_t)>>;
        using random_forest_vector = RandomForestVectorType;

        using blocking = tools::Blocking<DIM>;
        
        // empty constructor doing nothig
        //batch_prediction_task() :
        //{}
        

    public:

        // TODO we want to change the strings here to some simpler flags at some point
        using selection_type = std::pair<std::vector<std::string>,std::vector<double>>;
        
        // construct batch prediction for single input
        batch_prediction_task(const std::string & in_file,
                const std::string & in_key,
                const std::string & rf_file,
                const std::string & rf_key,
                const selection_type & selected_features,
                const coordinate  & block_shape,
                const size_t max_num_cache_entries) :
            blocking_(),
            rfFile_(rf_file),
            rfKey_(rf_key),
            in_file_(in_file),
            in_key_(in_key),
            featureCache_(),
            predictionCache_(),
            selectedFeatures_(selected_features),
            blockShape_(block_shape),
            maxNumCacheEntries_(max_num_cache_entries),
            rfVectors_()
        {
            //init();
        }

        
        void init() {

            std::cout << "batch_prediction_task::init called" << std::endl;
            rawCache_ = std::make_unique<raw_cache>( hdf5::openFile(in_file_), in_key_ );

            // init the blocking
            coordinate volBegin = coordinate({0,0,0});
            coordinate volShape;
            for(size_t i = 0; i < DIM; i++)
                volShape[i] = rawCache_->shape(i);
            blocking_ = std::make_unique<blocking>(volBegin, volShape, blockShape_);

            // init the feature cache
            std::function<float_array(size_t)> retrieve_features_for_caching = [this](size_t blockId) -> float_array {

                // TODO FIXME this should not be hard-coded, but we need some static method that calculate this given the selected features
                size_t nChannels = 2;
                multichan_coordinate filterShape;
                filterShape[0] = nChannels;
                // TODO once we have halos, we need them here -> this can also be wrapped into a static method
                for(int d = 0; d < DIM; ++d)
                    filterShape[d+1] = blockShape_[d];

                float_array out_array(filterShape.begin(), filterShape.end());

		        feature_computation_task<DIM> task(
                        blockId,
                        *(this->rawCache_),
                        out_array,
                        this->selectedFeatures_,
                        *(this->blocking_));

		        task.execute();

                /*feature_computation_task<DIM> & feat_task = *new(tbb::task::allocate_child()) feature_computation_task<DIM>(
                        blockId,
                        *(this->rawCache_),
                        out_array,
                        this->selectedFeatures_,
                        *(this->blocking_));*/
                
                // TODO why ref-count 2
                //this->set_ref_count(2);
                //this->spawn_and_wait_for_all(feat_task);
                //spawn(feat_task);
                // TODO spawn or spawn_and_wait
                return out_array;
            };
            
            featureCache_ = std::make_unique<feature_cache>(retrieve_features_for_caching, maxNumCacheEntries_);
            
            // TODO use vigra rf 3 instead !
            //get_rfs_from_file(rfVectors_, rfFile_, rfKey_, 4);
            rfVectors_.emplace_back( get_rf_from_file(rfFile_, rfKey_) );
            
            size_t n_classes = 2; // TODO FIXME don't hardcode, get from rf
            
            // init the prediction cache
            std::function<float_array(size_t)> retrieve_prediction_for_caching = [this](size_t blockId) -> float_array {
                
                size_t n_classes = 2; // TODO FIXME don't hardcode, get from rf
                
                multichan_coordinate predictionShape;
                predictionShape[DIM] = n_classes;
                for(int d = 0; d < DIM; ++d)
                    predictionShape[d] = this->blockShape_[d];
                float_array out_array(predictionShape.begin(), predictionShape.end());
                
                random_forest_prediction_task<DIM> task(blockId, *(this->featureCache_), out_array, this->rfVectors_);
                task.execute();

                //random_forest_prediction_task<DIM> & rf_task = *new(tbb::task::allocate_child()) random_forest_prediction_task<DIM>(blockId, *(this->featureCache_), out_array, this->rfVectors_);
                // TODO why ref count 2
                //this->set_ref_count(2);
                // TODO spawn or spawn_and_wait
                //this->spawn_and_wait_for_all(rf_task);
                //this->spawn(rf_task);
                return out_array;
            };

            predictionCache_ = std::make_unique<prediction_cache>(retrieve_prediction_for_caching, maxNumCacheEntries_);

            multichan_coordinate outShape, chunkShape; 
            outShape[DIM] = n_classes;
            chunkShape[DIM] = 1;
            for(int d = 0; d < DIM; ++d) {
                outShape[d] = volShape[d];
                chunkShape[d] = blockShape_[d];
            }
            out_ = std::make_unique<hdf5::Hdf5Array<data_type>>( hdf5::createFile("./out.h5"), "data", outShape.begin(), outShape.end(), chunkShape.begin() );
        }
 
        tbb::task* execute() {
            
            std::cout << "batch_prediction_task::execute called" << std::endl;
            
            init();

<<<<<<< HEAD
#if 0

=======
            // feature output for debugging only
            auto feat_tmp = nifty::hdf5::createFile("./feat_tmp.h5");
            size_t feat_shape[] = {128,128,128,2};
            size_t chunk_shape[] = {64,64,64,1};
            nifty::hdf5::Hdf5Array<float> feats(feat_tmp, "data", feat_shape, feat_shape + 4, chunk_shape );
            
>>>>>>> 3256c2f5
            // TODO spawn the tasks to batch process the complete volume
            for(size_t blockId = 0; blockId < blocking_->numberOfBlocks(); ++blockId) {

                std::cout << "Processing block " << blockId << " / " << blocking_->numberOfBlocks() << std::endl;
                
                auto block = blocking_->getBlock(blockId);
                coordinate blockBegin = block.begin();
                
                // need to attach the channel coordinate
                multichan_coordinate outBegin;
                for(int d = 0; d < DIM; ++d)
                    outBegin[d] = blockBegin[d];
                outBegin[DIM] = 0;

                // write the features, debugging only
                auto featHandlde = (*featureCache_)[blockId];
                auto featView = featHandlde.value();
                feats.writeSubarray(outBegin.begin(), featView);
                
                auto handle = (*predictionCache_)[blockId];
                auto outView = handle.value();

                std::cout << "Write start" << std::endl;
                std::cout << outBegin << std::endl;
                
                //std::cout << "Prediction shape" << std::endl;
                //for(int dd = 0; dd < outView.dimension(); ++dd)
                //    std::cout << outView.shape(dd) << std::endl;
                
                out_->writeSubarray(outBegin.begin(), outView);
                std::cout << "Processing block " << blockId << " done!" << std::endl;
            }
#endif
	    //std::mutex m;

	    tbb::parallel_for(tbb::blocked_range<size_t>(0,blocking_->numberOfBlocks()), [this/*,&m*/](const tbb::blocked_range<size_t> &range) {
		for( size_t blockId=range.begin(); blockId!=range.end(); ++blockId ) {

                std::cout << "Processing block " << blockId << " / " << blocking_->numberOfBlocks() << std::endl;

                auto handle = (*predictionCache_)[blockId];
                auto outView = handle.value();
                //std::cout << "handle with caution" << std::endl;

                auto block = blocking_->getBlock(blockId);
                coordinate blockBegin = block.begin();

                // need to attach the channel coordinate
                //multichan_coordinate outBegin;
                //for(int d = 0; d < DIM; ++d)
                //    outBegin[d] = blockBegin[d];
                //outBegin[DIM] = 0;

                //std::cout << "Write start" << std::endl;
                //std::cout << outBegin << std::endl;

                //std::cout << "Prediction shape" << std::endl;
                //for(int dd = 0; dd < outView.dimension(); ++dd)
                    //std::cout << outView.shape(dd) << std::endl;

		//std::lock_guard<std::mutex> lock(m);
                //out_->writeSubarray(outBegin.begin(), outView);
                //std::cout << "Processing block " << blockId << " done!" << std::endl;

		}		
	    });

            
            // TODO close the rawFile and outFile -> we need the filehandles
            return NULL;
        }



    private:
        // global blocking
        std::unique_ptr<blocking> blocking_;
        std::unique_ptr<raw_cache> rawCache_;
        std::string in_file_;
        std::string in_key_;
        std::string rfFile_;
        std::string rfKey_;
        std::unique_ptr<feature_cache> featureCache_;
        std::unique_ptr<prediction_cache> predictionCache_;
        selection_type selectedFeatures_;
        coordinate blockShape_;
        size_t maxNumCacheEntries_;
        random_forest_vector rfVectors_;
        std::unique_ptr<hdf5::Hdf5Array<data_type>> out_;
    };
    
} // namespace ilastik_backend
} // namepsace pipelines
} // namespace nifty<|MERGE_RESOLUTION|>--- conflicted
+++ resolved
@@ -161,17 +161,16 @@
             
             init();
 
-<<<<<<< HEAD
+
 #if 0
 
-=======
+
             // feature output for debugging only
             auto feat_tmp = nifty::hdf5::createFile("./feat_tmp.h5");
             size_t feat_shape[] = {128,128,128,2};
             size_t chunk_shape[] = {64,64,64,1};
             nifty::hdf5::Hdf5Array<float> feats(feat_tmp, "data", feat_shape, feat_shape + 4, chunk_shape );
             
->>>>>>> 3256c2f5
             // TODO spawn the tasks to batch process the complete volume
             for(size_t blockId = 0; blockId < blocking_->numberOfBlocks(); ++blockId) {
 
